import os
import sys
import numpy as np
import h5py
import time
from matplotlib import pyplot as plt
from joblib import Parallel, delayed
from astropy import units as u
from cmdstanpy import CmdStanModel
from scipy.stats import uniform
from typing import List, Union

from hierarchical_nu.source.atmospheric_flux import AtmosphericNuMuFlux
from hierarchical_nu.source.parameter import Parameter
from hierarchical_nu.source.source import PointSource, Sources

from hierarchical_nu.detector.northern_tracks import NorthernTracksDetectorModel
from hierarchical_nu.detector.cascades import CascadesDetectorModel
from hierarchical_nu.detector.icecube import IceCubeDetectorModel
from hierarchical_nu.detector.r2021 import R2021DetectorModel

from hierarchical_nu.simulation import Simulation
from hierarchical_nu.fit import StanFit
from hierarchical_nu.stan.sim_interface import StanSimInterface
from hierarchical_nu.stan.fit_interface import StanFitInterface
from hierarchical_nu.utils.config import hnu_config
from hierarchical_nu.priors import Priors, LogNormalPrior, NormalPrior


class ModelCheck:
    """
    Check statistical model by repeatedly
    fitting simulated data using different random seeds.
    """

    def __init__(self, truths=None, priors=None):

        if priors:

            self.priors = priors

        else:

            prior_config = hnu_config["prior_config"]
            priors = Priors()
            priors.luminosity = self.make_prior(prior_config["L"])
            priors.src_index = self.make_prior(prior_config["src_index"])
            priors.atmospheric_flux = self.make_prior(prior_config["atmo_flux"])
            priors.diffuse_flux = self.make_prior(prior_config["diff_flux"])
            priors.diff_index = self.make_prior(prior_config["diff_index"])
            self.priors = priors

        if truths:

            self.truths = truths

        else:

            # Config
            file_config = hnu_config["file_config"]
            parameter_config = hnu_config["parameter_config"]

            # Sources
            self._sources = _initialise_sources()
            f_arr = self._sources.f_arr().value
            f_arr_astro = self._sources.f_arr_astro().value

            # Detector
            self._detector_model_type = ModelCheck._get_dm_from_config(
                parameter_config["detector_model_type"]
            )

            self._obs_time = parameter_config["obs_time"] * u.year
            self._nshards = parameter_config["nshards"]
            self._threads_per_chain = parameter_config["threads_per_chain"]

            sim = Simulation(self._sources, self._detector_model_type, self._obs_time)
            sim.precomputation()
            self._exposure_integral = sim._exposure_integral
            sim.set_stan_filename(file_config["sim_filename"])
            sim.compile_stan_code(include_paths=list(file_config["include_paths"]))
            sim_inputs = sim._get_sim_inputs()
            Nex = sim._get_expected_Nnu(sim_inputs)
            Nex_per_comp = sim._expected_Nnu_per_comp

            # Truths
            self.truths = {}

            flux_unit = 1 / (u.m**2 * u.s)

            diffuse_bg = self._sources.diffuse
            self.truths["F_diff"] = diffuse_bg.flux_model.total_flux_int.to(
                flux_unit
            ).value
            atmo_bg = self._sources.atmospheric
            self.truths["F_atmo"] = atmo_bg.flux_model.total_flux_int.to(
                flux_unit
            ).value
            self.truths["L"] = (
                Parameter.get_parameter("luminosity").value.to(u.GeV / u.s).value
            )
            self.truths["f_arr"] = f_arr
            self.truths["f_arr_astro"] = f_arr_astro
            self.truths["src_index"] = Parameter.get_parameter("src_index").value
            self.truths["diff_index"] = Parameter.get_parameter("diff_index").value

            self.truths["Nex"] = Nex
            self.truths["Nex_src"] = Nex_per_comp[0]
            self.truths["Nex_diff"] = Nex_per_comp[1]
            self.truths["Nex_atmo"] = Nex_per_comp[2]
            self.truths["f_det"] = Nex_per_comp[0] / Nex
            self.truths["f_det_astro"] = Nex_per_comp[0] / sum(Nex_per_comp[0:2])

            """
            self.priors.atmospheric_flux = NormalPrior(
                mu=atmo_bg.flux_model.total_flux_int.to(flux_unit),
                sigma=atmo_bg.flux_model.total_flux_int.to(flux_unit))
            self.priors.diffuse_flux = NormalPrior(
                mu=self._sources.diffuse.flux_model.total_flux_int.to(flux_unit).value, 
                sigma=self._sources.diffuse.flux_model.total_flux_int.to(flux_unit).value,
            )
            """
        self._default_var_names = [key for key in self.truths]

<<<<<<< HEAD
=======
        self._diagnostic_names = ["lp__", "divergent__", "treedepth__", "energy__"]
>>>>>>> 58ed90a0

    @staticmethod
    def make_prior(p):
        if p["name"] == "LogNormalPrior":
            prior = LogNormalPrior(mu=np.log(p["mu"]), sigma=p["sigma"])
        elif p["name"] == "NormalPrior":
            prior = NormalPrior(mu=p["mu"], sigma=p["sigma"])
        else:
            raise ValueError("Currently no other prior implemented")
        return prior


    @staticmethod
    def initialise_env(output_dir, priors: Priors = Priors()):
        """
        Script to set up enviroment for parallel
        model checking runs.

        * Runs MCEq for atmo flux if needed
        * Generates and compiles necessary Stan files
        Only need to run once before calling ModelCheck(...).run()
        """        

        # Config
        parameter_config = hnu_config["parameter_config"]
        file_config = hnu_config["file_config"]
        prior_config = hnu_config["prior_config"]

        # Run MCEq computation
        print("Setting up MCEq run for AtmopshericNumuFlux")
        Emin = parameter_config["Emin"] * u.GeV
        Emax = parameter_config["Emax"] * u.GeV
        atmo_flux_model = AtmosphericNuMuFlux(Emin, Emax)

        # Build necessary details to define simulation and fit code
        sources = _initialise_sources()
        detector_model_type = ModelCheck._get_dm_from_config(
            parameter_config["detector_model_type"]
        )

        # Generate sim Stan file
        sim_name = file_config["sim_filename"][:-5]
        stan_sim_interface = StanSimInterface(
            sim_name,
            sources,
            detector_model_type,
        )

        stan_sim_interface.generate()
        print("Generated sim_code Stan file at:", sim_name)

        # Generate fit Stan file
        nshards = parameter_config["nshards"]
        fit_name = file_config["fit_filename"][:-5]
        
        priors = Priors()
        priors.luminosity = ModelCheck.make_prior(prior_config["L"])
        priors.src_index = ModelCheck.make_prior(prior_config["src_index"])
        priors.atmospheric_flux = ModelCheck.make_prior(prior_config["atmo_flux"])
        priors.diffuse_flux = ModelCheck.make_prior(prior_config["diff_flux"])
        priors.diff_index = ModelCheck.make_prior(prior_config["diff_index"])


        stan_fit_interface = StanFitInterface(
<<<<<<< HEAD
            fit_name,
            sources,
            detector_model_type,
            nshards=nshards,
            priors=priors,
=======
            fit_name, sources, detector_model_type, nshards=nshards
>>>>>>> 58ed90a0
        )

        stan_fit_interface.generate()
        print("Generated fit Stan file at:", fit_name)

        # Comilation of Stan models
        print("Compile Stan models")
        stanc_options = {"include-paths": list(file_config["include_paths"])}
        cpp_options = None

        if nshards not in [0, 1]:
            cpp_options = {"STAN_THREADS": True}

        _ = CmdStanModel(
            stan_file=file_config["sim_filename"],
            stanc_options=stanc_options,
        )
        _ = CmdStanModel(
            stan_file=file_config["fit_filename"],
            stanc_options=stanc_options,
            cpp_options=cpp_options,
        )

        # Create output directory
        if not os.path.exists(output_dir):
            os.makedirs(output_dir)

    def parallel_run(self, n_jobs=1, n_subjobs=1, seed=None, **kwargs):

        job_seeds = [(seed + job) * 10 for job in range(n_jobs)]

        self._results = Parallel(n_jobs=n_jobs, backend="loky")(
            delayed(self._single_run)(n_subjobs, seed=s, **kwargs) for s in job_seeds
        )

    def save(self, filename):

        with h5py.File(filename, "w") as f:

            truths_folder = f.create_group("truths")
            for key, value in self.truths.items():
                truths_folder.create_dataset(key, data=value)

            for i, res in enumerate(self._results):
                folder = f.create_group("results_%i" % i)

                for key, value in res.items():
                    folder.create_dataset(key, data=value)

        self.priors.addto(filename, "priors")

    @classmethod
    def load(cls, filename_list):

        with h5py.File(filename_list[0], "r") as f:
            job_folder = f["results_0"]
            _result_names = [key for key in job_folder]

        truths = {}
        priors = None

        results = {}
        for key in _result_names:
            results[key] = []

        file_truths = {}
        for filename in filename_list:

            file_priors = Priors.from_group(filename, "priors")

            if not priors:

                priors = file_priors

            with h5py.File(filename, "r") as f:

                truths_folder = f["truths"]
                for key, value in truths_folder.items():
                    file_truths[key] = value[()]

                if not truths:
                    truths = file_truths

                if truths != file_truths:
                    raise ValueError(
                        "Files in list have different truth settings and should not be combined"
                    )

                n_jobs = len(
                    [key for key in f if (key != "truths" and key != "priors")]
                )
                for i in range(n_jobs):
                    job_folder = f["results_%i" % i]
                    for res_key in job_folder:
                        results[res_key].extend(job_folder[res_key][()])

        output = cls(truths, priors)
        output.results = results

        return output

    def compare(
        self,
        var_names: Union[None, List[str]] = None,
        var_labels: Union[None, List[str]] = None,
        show_prior: bool = False,
        nbins: int = 50,
        mask_results: Union[None, np.ndarray] = None,
        alpha=0.1,
    ):

        if not var_names:
            var_names = self._default_var_names

        if not var_labels:
            var_labels = self._default_var_names

        mask = np.tile(False, len(self.results[var_names[0]]))
        if mask_results is not None:
            mask[mask_results] = True
        else:
            mask_results = np.array([])

        N = len(var_names)
        fig, ax = plt.subplots(N, figsize=(5, N * 3))

        for v, var_name in enumerate(var_names):

            if var_name == "L" or var_name == "F_diff" or var_name == "F_atmo":

<<<<<<< HEAD
                # Could be reverted, I just did this to better see if
                # the priors were consistent with the input values
                if np.min(self.results[var_name]) > self.truths[var_name]:
                    _min =  self.truths[var_name]
                else:
                    _min = np.min(self.results[var_name])

                if np.max(self.results[var_name]) < self.truths[var_name]:
                    _max =  self.truths[var_name]
                else:
                    _max = np.max(self.results[var_name])

                prior_supp = np.geomspace(
                    _min,
                    _max,
                    1000,
                )

                bins =  np.geomspace(
                    np.min(self.results[var_name]),
                    np.max(self.results[var_name]),
=======
                bins = np.geomspace(
                    np.min(np.array(self.results[var_name])[~mask]),
                    np.max(np.array(self.results[var_name])[~mask]),
>>>>>>> 58ed90a0
                    nbins,
                )
                ax[v].set_xscale("log")

            else:

                prior_supp = np.linspace(
                    np.min(self.results[var_name]),
                    np.max(self.results[var_name]),
                    1000,
                )

                bins = np.linspace(
                    np.min(np.array(self.results[var_name])[~mask]),
                    np.max(np.array(self.results[var_name])[~mask]),
                    nbins,
                )
            max_value = 0
            for i in range(len(self.results[var_name])):
<<<<<<< HEAD
                n, bins, _ = ax[v].hist(
                    self.results[var_name][i],
                    color="#017B76",
                    alpha=0.3,
                    histtype="step",
                    bins=bins,
                    lw=1.0,
                )
=======

                if i not in mask_results:
                    ax[v].hist(
                        self.results[var_name][i],
                        color="#017B76",
                        alpha=alpha,
                        histtype="step",
                        bins=bins,
                        lw=1.0,
                    )
>>>>>>> 58ed90a0

                max_value = n.max() if \
                    n.max() > max_value else max_value

            if show_prior:

                N = len(self.results[var_name][0]) * 100
                xmin, xmax = ax[v].get_xlim()

                if "f_" in var_name and not "diff" in var_name:   # yikes

                    prior_samples = uniform(0, 1).rvs(N)
                    prior_density = uniform(0, 1).pdf(prior_supp)
                    plot = True

                elif "Nex" in var_name:

                    plot = False

                elif "index" in var_name:
                    prior_density = self.priors.to_dict()[var_name].pdf(prior_supp)
                    plot = True

                else:

                    prior_samples = self.priors.to_dict()[var_name].sample(N)
                    prior_density = self.priors.to_dict()[var_name].pdf_logspace(prior_supp)
                    plot = True
                
                
                
                if plot:
                    ax[v].plot(
                        prior_supp,
                        prior_density / prior_density.max() * max_value / 2.,
                        color="k",
                        alpha=0.5,
                        lw=2,
                        label="Prior",
                    )
                    ax[v].hist(
                    prior_samples,
                    color="k",
                    alpha=0.5,
                    histtype="step",
                    bins=bins,
                    lw=2,
                    weights=np.tile(0.01, len(prior_samples)),
                    label="Prior samples",
                )

            ax[v].axvline(
                self.truths[var_name], color="k", linestyle="-", label="Truth"
            )
            ax[v].set_xlabel(var_labels[v], labelpad=10)
            ax[v].legend(loc="best")

        fig.tight_layout()
        return fig, ax

    def diagnose(self):
        """
        Quickly check output of CmdStanMCMC.diagnose().
        Return index of fits with issues.
        """

        diagnostics_array = np.array(self.results["diagnostics_ok"])

        ind_not_ok = np.where(diagnostics_array == 0)[0]

        if len(ind_not_ok) > 0:

            print(
                "%.2f percent of fits have issues!"
                % (len(ind_not_ok) / len(diagnostics_array) * 100)
            )

        else:

            print("No issues found")

        return ind_not_ok

    def _single_run(self, n_subjobs, seed, **kwargs):
        """
        Single run to be called using Parallel.
        """

        sys.stderr.write("Random seed: %i\n" % seed)

        self._sources = _initialise_sources()

        file_config = hnu_config["file_config"]

        subjob_seeds = [(seed + subjob) * 10 for subjob in range(n_subjobs)]

        outputs = {}
        for key in self._default_var_names:
            outputs[key] = []
        for key in self._diagnostic_names:
            outputs[key] = []

        outputs["diagnostics_ok"] = []
        outputs["run_time"] = []

        for i, s in enumerate(subjob_seeds):

            sys.stderr.write("Run %i\n" % i)

            # Simulation
            # Should reduce time consumption if only on first iteration model is compiled
            if i == 0:
                sim = Simulation(
                    self._sources, self._detector_model_type, self._obs_time
                )
                sim.precomputation(self._exposure_integral)
                sim.set_stan_filename(file_config["sim_filename"])
                sim.compile_stan_code(include_paths=list(file_config["include_paths"]))
            sim.run(seed=s, verbose=True)
            self.sim = sim

            lam = sim._sim_output.stan_variable("Lambda")[0]
            sim_output = {}
            sim_output["Lambda"] = lam

            self.events = sim.events

            # Fit
            # Same as above, save time
            if i == 0:
                fit = StanFit(
                    self._sources,
                    self._detector_model_type,
                    sim.events,
                    self._obs_time,
                    priors=self.priors,
                    nshards=self._nshards,
                )
                fit.precomputation()
                fit.set_stan_filename(file_config["fit_filename"])
                fit.compile_stan_code(include_paths=list(file_config["include_paths"]))

            else:
                fit.events = sim.events
<<<<<<< HEAD
            kwargs["threads_per_chain"] = kwargs.get("threads_per_chain", hnu_config["parameter_config"]["threads_per_chain"])
            fit.run(seed=s, show_progress=True, inits={"L": 1e52, "src_index": 2.0}, **kwargs)
=======

            start_time = time.time()
            fit.run(
                seed=s,
                show_progress=True,
                threads_per_chain=self._threads_per_chain,
                **kwargs
            )
>>>>>>> 58ed90a0

            self.fit = fit

            # Store output
            run_time = time.time() - start_time
            sys.stderr.write("time: %.5f\n" % run_time)
            outputs["run_time"].append(run_time)

            for key in self._default_var_names:
                outputs[key].append(fit._fit_output.stan_variable(key))

            for key in self._diagnostic_names:
                outputs[key].append(fit._fit_output.method_variables()[key])

            diagnostics_output_str = fit._fit_output.diagnose()
            if "no problems detected" in diagnostics_output_str:
                outputs["diagnostics_ok"].append(1)
            else:
                outputs["diagnostics_ok"].append(0)

        return outputs

    @staticmethod
    def _get_dm_from_config(dm_key):

        if dm_key == "northern_tracks":

            dm = NorthernTracksDetectorModel

        elif dm_key == "cascades":

            dm = CascadesDetectorModel

        elif dm_key == "icecube":

            dm = IceCubeDetectorModel

        elif dm_key == "r2021":

            dm = R2021DetectorModel

        else:

            raise ValueError("Detector model key in config not recognised")

        return dm

    def _get_prior_func(self, var_name):
        """
        Return function of param "var_name" that
        describes its prior.
        """

        try:

            prior = self.priors.to_dict()[var_name]

            prior_func = prior.pdf

        except:

            if var_name == "f_arr" or var_name == "f_arr_astro":

                def prior_func(f):
                    return uniform(0, 1).pdf(f)

            else:

                raise ValueError("var_name not recognised")

        return prior_func


def _initialise_sources():

    parameter_config = hnu_config["parameter_config"]

    Parameter.clear_registry()
    src_index = Parameter(
        parameter_config["src_index"],
        "src_index",
        fixed=False,
        par_range=parameter_config["src_index_range"],
    )
    diff_index = Parameter(
        parameter_config["diff_index"],
        "diff_index",
        fixed=False,
        par_range=parameter_config["diff_index_range"],
    )
    L = Parameter(
        parameter_config["L"] * u.erg / u.s,
        "luminosity",
        fixed=True,
        par_range=parameter_config["L_range"] * u.erg / u.s,
    )
    diffuse_norm = Parameter(
        parameter_config["diff_norm"] * 1 / (u.GeV * u.m**2 * u.s),
        "diffuse_norm",
        fixed=True,
        par_range=(0, np.inf),
    )
    Enorm = Parameter(parameter_config["Enorm"] * u.GeV, "Enorm", fixed=True)
    Emin = Parameter(parameter_config["Emin"] * u.GeV, "Emin", fixed=True)
    Emax = Parameter(parameter_config["Emax"] * u.GeV, "Emax", fixed=True)

    if parameter_config["Emin_det_eq"]:

        Emin_det = Parameter(
            parameter_config["Emin_det"] * u.GeV, "Emin_det", fixed=True
        )

    else:

        Emin_det_tracks = Parameter(
            parameter_config["Emin_det_tracks"] * u.GeV,
            "Emin_det_tracks",
            fixed=True,
        )
        Emin_det_cascades = Parameter(
            parameter_config["Emin_det_cascades"] * u.GeV,
            "Emin_det_cascades",
            fixed=True,
        )

    # Simple point source for testing
    point_source = PointSource.make_powerlaw_source(
        "test",
        np.deg2rad(parameter_config["src_dec"]) * u.rad,
        np.deg2rad(parameter_config["src_ra"]) * u.rad,
        L,
        src_index,
        0.43,
        Emin,
        Emax,
    )

    sources = Sources()
    sources.add(point_source)
    sources.add_diffuse_component(diffuse_norm, Enorm.value, diff_index)
    sources.add_atmospheric_component()

    return sources<|MERGE_RESOLUTION|>--- conflicted
+++ resolved
@@ -122,10 +122,7 @@
             """
         self._default_var_names = [key for key in self.truths]
 
-<<<<<<< HEAD
-=======
         self._diagnostic_names = ["lp__", "divergent__", "treedepth__", "energy__"]
->>>>>>> 58ed90a0
 
     @staticmethod
     def make_prior(p):
@@ -190,15 +187,11 @@
 
 
         stan_fit_interface = StanFitInterface(
-<<<<<<< HEAD
             fit_name,
             sources,
             detector_model_type,
             nshards=nshards,
             priors=priors,
-=======
-            fit_name, sources, detector_model_type, nshards=nshards
->>>>>>> 58ed90a0
         )
 
         stan_fit_interface.generate()
@@ -329,34 +322,15 @@
 
             if var_name == "L" or var_name == "F_diff" or var_name == "F_atmo":
 
-<<<<<<< HEAD
-                # Could be reverted, I just did this to better see if
-                # the priors were consistent with the input values
-                if np.min(self.results[var_name]) > self.truths[var_name]:
-                    _min =  self.truths[var_name]
-                else:
-                    _min = np.min(self.results[var_name])
-
-                if np.max(self.results[var_name]) < self.truths[var_name]:
-                    _max =  self.truths[var_name]
-                else:
-                    _max = np.max(self.results[var_name])
-
-                prior_supp = np.geomspace(
-                    _min,
-                    _max,
-                    1000,
-                )
-
-                bins =  np.geomspace(
-                    np.min(self.results[var_name]),
-                    np.max(self.results[var_name]),
-=======
                 bins = np.geomspace(
                     np.min(np.array(self.results[var_name])[~mask]),
                     np.max(np.array(self.results[var_name])[~mask]),
->>>>>>> 58ed90a0
                     nbins,
+                )
+                prior_supp = np.geomspace(
+                    np.min(np.array(self.results[var_name])[~mask]),
+                    np.max(np.array(self.results[var_name])[~mask]),
+                    1000,
                 )
                 ax[v].set_xscale("log")
 
@@ -367,24 +341,14 @@
                     np.max(self.results[var_name]),
                     1000,
                 )
-
                 bins = np.linspace(
                     np.min(np.array(self.results[var_name])[~mask]),
                     np.max(np.array(self.results[var_name])[~mask]),
                     nbins,
                 )
             max_value = 0
+
             for i in range(len(self.results[var_name])):
-<<<<<<< HEAD
-                n, bins, _ = ax[v].hist(
-                    self.results[var_name][i],
-                    color="#017B76",
-                    alpha=0.3,
-                    histtype="step",
-                    bins=bins,
-                    lw=1.0,
-                )
-=======
 
                 if i not in mask_results:
                     ax[v].hist(
@@ -395,7 +359,6 @@
                         bins=bins,
                         lw=1.0,
                     )
->>>>>>> 58ed90a0
 
                 max_value = n.max() if \
                     n.max() > max_value else max_value
@@ -540,10 +503,6 @@
 
             else:
                 fit.events = sim.events
-<<<<<<< HEAD
-            kwargs["threads_per_chain"] = kwargs.get("threads_per_chain", hnu_config["parameter_config"]["threads_per_chain"])
-            fit.run(seed=s, show_progress=True, inits={"L": 1e52, "src_index": 2.0}, **kwargs)
-=======
 
             start_time = time.time()
             fit.run(
@@ -552,7 +511,6 @@
                 threads_per_chain=self._threads_per_chain,
                 **kwargs
             )
->>>>>>> 58ed90a0
 
             self.fit = fit
 
