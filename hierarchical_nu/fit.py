--- conflicted
+++ resolved
@@ -1181,16 +1181,10 @@
         :param energy_unit: Choose your favourite flux energy unit.
         :param area_unit: Choose your favourite flux area unit.
         :param x_energy_unit: Choose your favourite abscissa energy unit
-<<<<<<< HEAD
-        :param upper_limit: Only plot upper limit if True
-        :param figsize: Tuple, figure size
-        :param ax: If provided, plot on existing axis and do not create a new figure
-=======
         :param upper_limit: Set to True if only upper limit should be displayed
         :param figsize: Figsize for new figure (requiring `ax=None`)
         :param ax: Reuse existing axis, defaults to creating a new figure with single axis
         :param kwargs: Remaining kwargs will be passed to `pyplot.axis.fill_between` or `pyplot.axis.plot`
->>>>>>> 612b9720
         """
 
         # Have some defaults for plotting
