import numpy as np
import os
import h5py
import logging
import collections
from astropy import units as u
from astropy.coordinates import SkyCoord
from typing import List, Union, Dict, Callable, Iterable
import corner
import matplotlib.pyplot as plt
from matplotlib import colors
import matplotlib.cm as cm

try:
    from roque_cmap import roque_chill

    CMAP = roque_chill().reversed()
except ModuleNotFoundError:
    CMAP = "viridis_r"

import ligo.skymap.plot
import arviz as av
from pathlib import Path

from math import ceil
from time import time as thyme

from cmdstanpy import CmdStanModel

from hierarchical_nu.source.source import Sources, PointSource, icrs_to_uv, uv_to_icrs
from hierarchical_nu.source.parameter import Parameter
from hierarchical_nu.source.flux_model import (
    IsotropicDiffuseBG,
    LogParabolaSpectrum,
    PGammaSpectrum,
    TwiceBrokenPowerLaw,
    PowerLawSpectrum,
)
from hierarchical_nu.source.seyfert_model import SeyfertNuMuSpectrum
from hierarchical_nu.source.cosmology import luminosity_distance
from hierarchical_nu.detector.icecube import EventType, CAS, Refrigerator
from hierarchical_nu.detector.r2021 import (
    R2021EnergyResolution,
)
from hierarchical_nu.precomputation import ExposureIntegral
from hierarchical_nu.events import Events
from hierarchical_nu.priors import Priors, UnitPrior, MultiSourcePrior, NoPriorSetError
from hierarchical_nu.source.source import uv_to_icrs

from hierarchical_nu.stan.interface import STAN_PATH, STAN_GEN_PATH
from hierarchical_nu.stan.fit_interface import StanFitInterface
from hierarchical_nu.utils.git import git_hash
from hierarchical_nu.utils.config import HierarchicalNuConfig
from hierarchical_nu.utils.config_parser import ConfigParser
from hierarchical_nu.utils.lifetime import LifeTime
from hierarchical_nu.utils.roi import ROIList
<<<<<<< HEAD
from .source.source_info import SourceInfo
=======
>>>>>>> 90c35692

from omegaconf import OmegaConf


logger = logging.getLogger(__name__)
logger.setLevel(logging.WARNING)


class StanFit(SourceInfo):
    """
    To set up and run fits in Stan.
    """

    @u.quantity_input
    def __init__(
        self,
        sources: Sources,
        event_types: Union[EventType, List[EventType]],
        events: Events,
        observation_time: Dict[str, u.quantity.Quantity[u.year]],
        priors: Priors = Priors(),
        atmo_flux_energy_points: int = 100,
        atmo_flux_theta_points: int = 30,
        n_grid_points: int = 50,
        nshards: int = 0,
        use_event_tag: bool = False,
        debug: bool = False,
        reload: bool = False,
    ):
        """
        To set up and run fits in Stan.
        :param sources: instance of Sources
        :param event_types: EventType or List thereof, to be included in the fit
        :param events: instance of Events
        :param observation_time: astropy.units time for single event type or dictionary thereof with event type as key
        :param priors: instance of Priors of parameters
        :param atmo_flux_energy_points: number of points for atmo spectrum energy interpolation
        :param atmo_flux_theta_points: number of points for atmo spectrum cos(theta) interpolation
        :param n_grid_points: number of grid points used per parameter in precomputation of exposure
        :param nshards: number of shards into which data is split. zero or one for single thread, larger will compile code for multithreading
        :param use_event_tag: for multiple ROI set to True to only consider closest point source for each event
        :param debug: set to True for unit testing purposes
        :param reload: set to True if no stan interface should be created, i.e. reloading results
        """

        super().__init__(self, sources)
        # self._detector_model_type = detector_model
        if not isinstance(event_types, list):
            event_types = [event_types]
        if isinstance(observation_time, u.quantity.Quantity):
            observation_time = {event_types[0]: observation_time}
        if not len(event_types) == len(observation_time):
            raise ValueError(
                "number of observation times must match number of event types"
            )
        self._event_types = event_types
        self._events = events
        if not isinstance(observation_time, dict):
            observation_time = {dm: observation_time}
        self._observation_time = observation_time
        self._n_grid_points = n_grid_points
        self._nshards = nshards
        self._priors = priors
        self._use_event_tag = use_event_tag

<<<<<<< HEAD
=======
        self._sources.organise()

        self._bg = False
        if self._sources.background:
            self._bg = True

>>>>>>> 90c35692
        stan_file_name = os.path.join(STAN_GEN_PATH, "model_code")

        self._reload = reload
        if not self._reload:
            self._stan_interface = StanFitInterface(
                stan_file_name,
                self._sources,
                self._event_types,
                priors=priors,
                nshards=nshards,
                atmo_flux_energy_points=atmo_flux_energy_points,
                atmo_flux_theta_points=atmo_flux_theta_points,
                use_event_tag=use_event_tag,
                debug=debug,
                bg=self._bg,
            )
        else:
            logger.debug("Reloading previous results.")

        if sources.atmospheric and self._event_types == [CAS]:
            raise NotImplementedError(
                "AtmosphericNuMuFlux currently only implemented "
                + "for use with NorthernTracksDetectorModel or "
                + "IceCubeDetectorModel"
            )

        if sources.atmospheric and sources.N == 1 and CAS in self._event_types:
            raise NotImplementedError(
                "AtmosphericNuMuFlux as the only source component "
                + "for IceCubeDetectorModel is not implemented. Just use "
                + "NorthernTracksDetectorModel instead."
            )

        # Silence log output
        logger_code_gen = logging.getLogger("hierarchical_nu.backend.code_generator")
        logger_code_gen.propagate = False

        # Check if we should use Nex_src directly as fit parameter and not use L
<<<<<<< HEAD
=======
        try:
            Parameter.get_parameter("Nex_src")
            self._use_nex = True
        except ValueError:
            self._use_nex = False

        # Check for shared luminosity and src_index params
>>>>>>> 90c35692
        try:
            Parameter.get_parameter("Nex_src")
            self._use_nex = True
        except ValueError:
            self._use_nex = False

        # For use with plot methods
        self._def_var_names = []

        if self._sources.point_source:
            self._def_var_names.append("L")
            if self._fit_index:
                self._def_var_names.append("src_index")
            if self._fit_beta:
                self._def_var_names.append("beta_index")
            if self._fit_Enorm:
                self._def_var_names.append("E0_src")
            if self._fit_eta:
                self._def_var_names.append("eta")
            if self._seyfert:
                self._def_var_names.append("P_R")
            if self._fit_ang_sys:
                self._def_var_names.append("ang_sys_deg")
            self._def_var_names.append("Nex_src")

        if self._sources.diffuse:
            self._def_var_names.append("diffuse_norm")
            self._def_var_names.append("diff_index")

        if self._sources.atmospheric:
            self._def_var_names.append("F_atmo")

        if self._sources.background:
            self._def_var_names.append("Nex_bg")

        self._exposure_integral = collections.OrderedDict()

        self._fit_output = None

    @property
    def priors(self):
        return self._priors

    @priors.setter
    def priors(self, p):
        previous_prior = self._priors.to_dict()
        if isinstance(p, Priors):
            new_prior = p.to_dict()
            for k, v in new_prior.items():
                if previous_prior[k].name != v.name:
                    logger.warning(
                        f"Prior type of {k} changed, regenerate and recompile the stan code."
                    )
            self._priors = p
            self._stan_interface._priors = p
        else:
            raise ValueError("Priors must be instance of Priors.")

    @property
    def sources(self):
        return self._sources

    @property
    def events(self):
        return self._events

    @events.setter
    def events(self, events: Events):
        if isinstance(events, Events):
            self._events = events
        else:
            raise ValueError("events must be instance of Events")

    @property
    def fit_output(self):

        return self._fit_output

    def precomputation(
        self,
        exposure_integral: collections.OrderedDict = None,
        show_progress: bool = False,
    ):
        """
        Run the necessary precomputation
        :param exposure_integral: instance of ExposureIntegral if already available.
        :param show_progress: set to True if progress bars should be displayed.
        """

        if not exposure_integral:
            for event_type in self._event_types:
                if self._bg:
                    llh = self._sources.background._likelihoods[event_type]
                else:
                    llh = None
                self._exposure_integral[event_type] = ExposureIntegral(
                    self._sources,
                    event_type,
                    self._n_grid_points,
                    show_progress=show_progress,
                    bg_llh=llh,
                )

        else:
            self._exposure_integral = exposure_integral

    def generate_stan_code(self):
        """
        Generate stan code from scratch
        """

        self._fit_filename = self._stan_interface.generate()

    def set_stan_filename(self, fit_filename):
        """
        Set filename of existing stan code
        :param fit_filename: filename of stan code
        """

        self._fit_filename = fit_filename

    def compile_stan_code(self, include_paths=None):
        """
        Compile stan code
        :param include_paths: list of paths to include stan files from
        """

        if not include_paths:
            include_paths = [STAN_PATH, STAN_GEN_PATH]

        self._fit = CmdStanModel(
            stan_file=self._fit_filename,
            stanc_options={"include-paths": include_paths},
            cpp_options={"STAN_THREADS": True},
        )

    def setup_stan_fit(self, filename: Union[str, Path] = ".stan_files/model_code"):
        """
        Create stan model from already compiled file
        :param filename: Path to compiled model file
        """

        self._fit = CmdStanModel(exe_file=filename)

    def run(
        self,
        iterations: int = 1000,
        chains: int = 1,
        seed: int = None,
        show_progress: bool = False,
        threads_per_chain: Union[int, None] = None,
        **kwargs,
    ):
        """
        Run fit
        :param iterations: int, number of MCMC iterations
        :param chains: Number of chains to run in parallel
        :param seed: random seed
        :param show_progress: Set to True if progress par should be displayed
        :param threads_per_chain: When set up using nshards > 1, number of threads to run in parallel per chain
        :param **kwargs: Other kwargs to be passed to cmdstanpy's sampling method
        """
        # Use threads_per_chain = nshards as default
        if not threads_per_chain and self._nshards > 0:
            threads_per_chain = self._nshards

        self._fit_inputs = self._get_fit_inputs()

        self._fit_output = self._fit.sample(
            data=self._fit_inputs,
            iter_sampling=iterations,
            chains=chains,
            seed=seed,
            show_progress=show_progress,
            threads_per_chain=threads_per_chain,
            **kwargs,
        )

    def __getitem__(self, key):
        """
        Return samples from chains
        :param key: Variable name
        """
        if self._reload:
            return self._fit_output[key]
        else:
            return self._fit_output.stan_variable(key)

    def setup_and_run(
        self,
        iterations: int = 1000,
        chains: int = 1,
        seed: int = None,
        show_progress: bool = False,
        include_paths: List[str] = None,
        **kwargs,
    ):
        """
        Run setup and perform fit
        :param iterations: int, number of MCMC iterations
        :param chains: Number of chains to run in parallel
        :param seed: random seed
        :param show_progress: Set to True if progress par should be displayed
        :param threads_per_chain: When set up using nshards > 1, number of threads to run in parallel per chain
        :param **kwargs: Other kwargs to be passed to cmdstanpy's sampling method
        """

        self.precomputation()
        self.generate_stan_code()
        self.compile_stan_code(include_paths=include_paths)
        self.run(
            iterations=iterations,
            chains=chains,
            seed=seed,
            show_progress=show_progress,
            **kwargs,
        )

    def get_src_position(self, source_idx: int = 0):
        """
        Return source position
        :param source_idx: Point source index
        """

        try:
            if self._sources.N == 0:
                raise AttributeError
            try:
                ra = self._sources.point_source[source_idx].ra
                dec = self._sources.point_source[source_idx].dec
            except IndexError:
                raise IndexError(f"Point source index {source_idx} is out of range.")
        except AttributeError:
            try:
                ra, dec = uv_to_icrs(self._fit_inputs["varpi"][source_idx])
            except IndexError:
                raise IndexError(f"Point source index {source_idx} is out of range.")
        source_coords = SkyCoord(ra=ra, dec=dec, frame="icrs")

        return source_coords

    def plot_trace(self, var_names=None, transform: bool = False, **kwargs):
        """
        Trace plot using list of stan parameter keys.
        :param var_names: single parameter name or list of parameters
        :param transform: set to True if log10(x) transformation should be applied
        :param **kwargs: other kwargs passed to arviz.plot_trace
        """

        if not var_names:
            var_names = self._def_var_names
        if transform:
            transform = lambda x: np.log10(x)
            axs = av.plot_trace(
                {key: self[key] for key in var_names}, transform=transform, **kwargs
            )
        else:
            axs = av.plot_trace(
                {key: self[key] for key in var_names}, var_names=var_names, **kwargs
            )
        fig = axs.flatten()[0].get_figure()

        return fig, axs

    def plot_trace_and_priors(self, var_names=None, transform: bool = False, **kwargs):
        """
        Trace plot and overplot the used priors.
        :param var_names: single parameter name or list of parameters
        :param transform: set to True if log10(x) transformation should be applied
        :param **kwargs: other kwargs passed to arviz.plot_trace
        """

        fig, axs = self.plot_trace(
            var_names=var_names, show=False, transform=transform, **kwargs
        )

        if not var_names:
            var_names = self._def_var_names

        priors_dict = self._priors.to_dict()

        def draw_prior_transform(prior, ax, x):
            pdf = prior.pdf_logspace
            ax.plot(
                x,
                pdf(np.power(10, x) * prior.UNITS),
                color="black",
                alpha=0.4,
                zorder=0,
            )

        def draw_prior(prior, ax, x):
            pdf = prior.pdf
            ax.plot(x, pdf(x * prior.UNITS), color="black", alpha=0.4, zorder=0)

        for ax_double in axs:
            name = ax_double[0].get_title()
            # check if there is a prior available for the variable
            try:
                # If so, get it and plot it
                prior = priors_dict[name]
                ax = ax_double[0]
                supp = ax.get_xlim()
                x = np.linspace(*supp, 1000)

                if transform:
                    # Assumes that the only sensible transformation is log10
                    if isinstance(prior, MultiSourcePrior):
                        for p in prior:
                            draw_prior_transform(p, ax, x)
                    else:
                        draw_prior_transform(prior, ax, x)

                else:
                    if isinstance(prior, MultiSourcePrior):
                        for p in prior:
                            draw_prior(p, ax, x)
                    else:
                        draw_prior(prior, ax, x)

                if isinstance(prior, UnitPrior):
                    try:
                        unit = prior.UNITS.unit
                    except AttributeError:
                        unit = prior.UNITS
                    if transform:
                        # yikes
                        title = f"[$\\log_{{10}}\\left (\\frac{{\mathrm{{{name}}}}}{{{unit.to_string('latex_inline').strip('$')}}}\\right )$]"
                    else:
                        title = f"{name} [{unit.to_string('latex_inline')}]"
                    ax.set_title(title)

            except (KeyError, NoPriorSetError):
                pass

        fig = axs.flatten()[0].get_figure()

        return fig, axs

    def _get_kde(
        self,
        var_name,
        index: Union[int, slice, None] = None,
        transform: Callable = lambda x: x,
    ):
        """
        Retrieve kde approximation of samples for given parameter
        :param var_name: parameter name
        :param index: for vector/array parameters, only use this index
        :param transform: Lambda function for transformation of variable
        """

        chain = self[var_name]
        if index is not None:
            data = chain.T[index]
        else:
            data = chain
        return av.kde(transform(data))

    def corner_plot(self, var_names=None, truths=None):
        """
        Corner plot using list of Stan parameter keys and optional
        true values if working with simulated data.
        :param var_names: Variable names for corner plot
        :param truths: If provided, overplot True parameters
        """

        if not var_names:
            var_names = self._def_var_names

        # var_names.pop("Nex")

        # Organise samples
        samples_list = []
        label_list = []

        for key in var_names:
            samples = self[key]
            if not self._reload:
                if len(np.shape(samples)) > 1:
                    # This is for array-like variables, e.g. multiple PS
                    # having their own entry in src_index
                    for samp, src in zip(samples.T, self._sources.point_source):
                        samples_list.append(samp)
                        if key == "L" or key == "src_index":
                            label = "%s_" % src.name + key
                        else:
                            label = key

                        label_list.append(label)

                else:
                    samples_list.append(samples)
                    label_list.append(key)

            else:
                # check for len(np.shape(chain[key]) > 2 because extra dim for chains
                # would be, e.g. for 3 sources, (chains, iter_sampling, 3)
                if len(np.shape(samples)) > 2:
                    for i, src in zip(
                        range(np.shape(samples)[-1]), self._sources.point_source
                    ):
                        if key == "L" or key == "src_index":
                            label = "%s_" % src.name + key
                        else:
                            label = key
                        samples_list.append(
                            samples[:, :, i].reshape(
                                (
                                    self.iter_sampling * self.chains,
                                    1,
                                )
                            )
                        )
                        label_list.append(label)

                else:
                    samples_list.append(
                        samples.reshape(
                            (
                                self.iterations * self.chains,
                                1,
                            )
                        )
                    )
                    label_list.append(key)

        # Organise truths
        if truths:
            truths_list = []

            for key in var_names:
                try:
                    for t in truths[key]:
                        truths_list.append(t)

                except TypeError:
                    truths_list.append(truths[key])

        else:
            truths_list = None

        samples = np.column_stack(samples_list)

        return corner.corner(samples, labels=label_list, truths=truths_list)

    def _plot_energy_posterior(
        self,
        ax,
        center,
        assoc_idx,
        radius,
        color_scale,
        highlight: Union[Iterable, None] = None,
        assoc_threshold: Union[float, None] = 0.2,
        source_name: str = "",
        lw: float = 1.0,
        plot_text: bool = True,
        textsize: float = 8,
    ):
        ev_class = np.array(self._get_event_classifications())
        if radius is not None and center is not None:
            events = self.events
            events.coords.representation_type = "spherical"

            sep = events.coords.separation(center).deg
            mask = sep <= radius.to_value(u.deg)
        else:
            mask = np.ones(ev_class.shape[0], dtype=bool)

        assoc_prob = ev_class[:, assoc_idx][mask]

        # Try to get the true associations from the events
        if highlight is not None:
            highlight = np.atleast_1d(highlight)
            if not highlight.size == mask.size:
                raise ValueError(
                    "highlight must have same length as events inside the selection of the plot"
                )

        if color_scale == "lin":
            norm = colors.Normalize(0.0, 1.0, clip=True)
        elif color_scale == "log":
            norm = colors.LogNorm(1e-8, 1.0, clip=True)
        else:
            raise ValueError("No other scale supported")
        mapper = cm.ScalarMappable(norm=norm, cmap=CMAP)
        color = mapper.to_rgba(assoc_prob)

        indices = np.arange(self._events.N, dtype=int)[mask]

        for c, i in enumerate(indices):
            # get the support (is then log10(E/GeV)) and the pdf values
            supp, pdf = self._get_kde("E", i, lambda x: np.log10(x))
            # exponentiate the support, because we rescale the axis in the end
            ax.plot(
                np.power(10, supp),
                pdf,
                color=color[c],
                zorder=assoc_prob[c] + 1,
                lw=lw,
            )
        _, yhigh = ax.get_ylim()
        ax.set_xscale("log")

        for c, i in enumerate(indices):
            ax.vlines(
                self.events.energies[mask][c].to_value(u.GeV),
                yhigh,
                1.05 * yhigh,
                color=color[c],
                lw=lw * 0.8,
                zorder=assoc_prob[c] + 1,
            )
            if highlight is not None and highlight[i]:
                x, y = self._get_kde("E", i, lambda x: np.log10(x))
                idx_posterior = np.argmax(y)
                ax.plot(
                    [
                        np.power(10, x[idx_posterior]),
                        self.events.energies[mask][c].to_value(u.GeV),
                    ],
                    [y[idx_posterior], yhigh],
                    lw=0.5,
                    color="black",
                    ls="--",
                )

            elif highlight is None and assoc_threshold is not None:
                if assoc_prob[c] >= assoc_threshold:
                    # if we have more than threshold prob, link both lines up
                    x, y = self._get_kde("E", i, lambda x: np.log10(x))
                    idx_posterior = np.argmax(y)
                    ax.plot(
                        [
                            np.power(10, x[idx_posterior]),
                            self.events.energies[mask][c].to_value(u.GeV),
                        ],
                        [y[idx_posterior], yhigh],
                        lw=0.5,
                        color="black",
                        ls="--",
                    )
        if plot_text:
            ax.text(
                1.3e2,
                yhigh * 1.025,
                "$\hat E$",
                fontsize=textsize,
                verticalalignment="center",
            )

        if source_name:
            ax.text(
                0.95,
                0.95,
                source_name,
                transform=ax.transAxes,
                ha="right",
                va="top",
                fontsize=textsize,
            )

        ax.set_xlabel(r"$E~[\mathrm{GeV}]$")
        ax.set_ylabel("pdf")
        ax.set_xlim(8e1, 1.4e9)
        return ax, mapper

    def plot_energy_posterior(
        self,
        center: Union[SkyCoord, int, None] = None,
        assoc_idx: int = 0,
        radius: Union[u.Quantity[u.deg], None] = None,
        color_scale: str = "lin",
        highlight: Union[Iterable, None] = None,
        assoc_threshold: Union[float, None] = 0.2,
        source_name: str = "",
        lw: float = 1.0,
        plot_text: bool = True,
        textsize: float = 8,
    ):
        """
        Plot energy posteriors in log10-space.
        Color corresponds to association probability.
        :param center: SkyCoord, int identifying PS or None to center selection on
        :param assoc_idx: integer identifying the source component to calculate assoc prob
        :param radius: if center is not None, select only events within radius around center
        :param color_scale: color scale of assoc prob, either "lin" or "log"
        :param highlight: List of event indices to highlight in plot, defaults to
            all events with association probability larger than `assoc_threshold` to selected source component.
        :param assoc_threshold: If highlight==None, highlight above this association probability.
        """

        fig, ax = plt.subplots(dpi=150)
        if isinstance(center, int):
            center = self.get_src_position(center)
        ax, mapper = self._plot_energy_posterior(
            ax,
            center,
            assoc_idx,
            radius,
            color_scale,
            highlight=highlight,
            assoc_threshold=assoc_threshold,
            source_name=source_name,
            lw=lw,
            plot_text=plot_text,
            textsize=textsize,
        )
        fig.colorbar(mapper, ax=ax, label=f"association probability to {assoc_idx:n}")

        return fig, ax

    def _plot_roi(
        self,
        center,
        ax,
        radius,
        assoc_idx,
        color_scale,
        highlight: Union[Iterable, None] = None,
        source_name: str = "",
        s: float = 30.0,
        textsize: float = 8,
    ):
        ev_class = np.array(self._get_event_classifications())
        assoc_prob = ev_class[:, assoc_idx]

        if highlight is not None:
            highlight = np.atleast_1d(highlight)
            if not highlight.size == assoc_prob.size:
                raise ValueError("highlight must have same length as events")

        min = 0.0
        max = 1.0
        if color_scale == "lin":
            norm = colors.Normalize(min, max, clip=True)
        elif color_scale == "log":
            norm = colors.LogNorm(1e-8, max, clip=True)
        else:
            raise ValueError("No other scale supported")
        mapper = cm.ScalarMappable(norm=norm, cmap=CMAP)
        color = mapper.to_rgba(assoc_prob)

        events = self.events
        events.coords.representation_type = "spherical"
        coords = events.coords

        sep = events.coords.separation(center).deg
        mask = sep <= radius.to_value(u.deg)
        indices = np.arange(self._events.N, dtype=int)[mask]

        ax.scatter(
            center.ra.deg,
            center.dec.deg,
            marker="x",
            color="black",
            zorder=10,
            alpha=0.4,
            transform=ax.get_transform("icrs"),
        )

        for c, i in enumerate(indices):
            edgecolor = "none"
            if highlight is not None:
                if highlight[i]:
                    edgecolor = colors.colorConverter.to_rgba("magenta", alpha=0.5)
                    ax.scatter(
                        coords[i].ra.deg,
                        coords[i].dec.deg,
                        color=color[i],
                        zorder=2.0,
                        transform=ax.get_transform("icrs"),
                        edgecolor=edgecolor,
                        facecolor="none",
                        s=s,
                    )

            ax.scatter(
                coords[i].ra.deg,
                coords[i].dec.deg,
                color=color[i],
                zorder=assoc_prob[i] + 1,
                transform=ax.get_transform("icrs"),
                s=s,
            )

        if source_name:
            ax.text(
                0.05,
                0.95,
                source_name,
                transform=ax.transAxes,
                ha="left",
                va="top",
                fontsize=textsize,
            )

        ax.set_xlabel("RA")
        ax.set_ylabel("DEC")
        ax.grid()

        return ax, mapper

    @u.quantity_input
    def plot_roi(
        self,
        center: Union[SkyCoord, int] = 0,
        radius: u.Quantity[u.deg] = 5.0 * u.deg,
        assoc_idx: int = 0,
        color_scale: str = "lin",
        highlight: Union[Iterable, None] = None,
        source_name: str = "",
        s: float = 30.0,
        textsize: float = 8,
    ):
        """
        Create plot of the ROI.
        Events are colour-coded dots, color corresponding
        to the association probability to the point source proposed.
        Assumes there is a point source in self._sources[0].
        Size of events are meaningless.
        :param center: either SkyCoord or PS index to center the plot on
        :param radius: Radius of sky plot
        :param assoc_idx: source idx to calculate the association probability
        :param color_scale: display association probability on "lin" or "log" scale
        :param highlight: Iterable of event indices to highlight in plot.
        """

        if isinstance(center, int):
            center = self.get_src_position(center)

        # we are working in degrees here
        fig, ax = plt.subplots(
            subplot_kw={
                "projection": "astro degrees zoom",
                "center": center,
                "radius": f"{radius.to_value(u.deg)} deg",
            },
            dpi=150,
        )

        ax, mapper = self._plot_roi(
            center,
            ax,
            radius,
            assoc_idx,
            color_scale,
            highlight=highlight,
            source_name=source_name,
            s=s,
            textsize=textsize,
        )
        fig.colorbar(mapper, ax=ax, label=f"association probability to {assoc_idx:n}")

        return fig, ax

    @u.quantity_input
    def plot_energy_and_roi(
        self,
        center: Union[SkyCoord, int] = 0,
        assoc_idx: int = 0,
        radius: u.Quantity[u.deg] = 5 * u.deg,
        color_scale: str = "lin",
        highlight: Union[Iterable, None] = None,
        assoc_threshold: float = 0.2,
        figsize=(8, 3),
        source_name: str = "",
        lw: float = 1,
        s: float = 20.0,
        plot_text: bool = True,
        textsize: float = 8,
    ):
        """
        Create plot of the ROI.
        Events are colour-coded dots, color corresponding
        to the association probability to the point source proposed.
        Assumes there is a point source in self._sources[0].
        Size of events are meaningless.
        :param center: either SkyCoord or PS index to center the plot on
        :param radius: Radius of sky plot
        :param assoc_idx: source idx to calculate the association probability
        :param color_scale: display association probability on "lin" or "log" scale
        :param highlight: Iterable of event indices to highlight in plot.
        :param assoc_threshold: If highlight==None, highlight above this association probability.
        :param figsize: Tuple passed to pyplot.
        """

        fig = plt.figure(dpi=150, figsize=figsize)
        gs = fig.add_gridspec(
            1,
            2,
            width_ratios=(0.8, 1.0),
            left=0.05,
            right=0.95,
            bottom=0.05,
            top=0.95,
            wspace=0.13,
            hspace=0.05,
        )

        axs = []

        ax = fig.add_subplot(gs[0, 1])

        if isinstance(center, int):
            center = self.get_src_position(center)

        ax, mapper = self._plot_energy_posterior(
            ax,
            center,
            assoc_idx,
            radius,
            color_scale,
            highlight=highlight,
            assoc_threshold=assoc_threshold,
            lw=lw,
            plot_text=plot_text,
            textsize=textsize,
        )

        ax.set_xlabel(r"$E~[\mathrm{GeV}]$")
        ax.yaxis.set_ticklabels([])
        ax.yaxis.set_ticks([])
        ax.set_ylabel("posterior pdf")
        axs.append(ax)
        fig.colorbar(mapper, label="association probability", ax=ax)

        ax = fig.add_subplot(
            gs[0, 0],
            projection="astro degrees zoom",
            center=center,
            radius=f"{radius.to_value(u.deg)} deg",
        )

        ax, _ = self._plot_roi(
            center,
            ax,
            radius,
            assoc_idx,
            color_scale,
            highlight=highlight,
            source_name=source_name,
            s=s,
            textsize=textsize,
        )
        axs.insert(0, ax)

        return fig, axs

    def _calculate_flux_grid(self):

        E = np.geomspace(1e2, 1e9, 1_000) << u.GeV

        if not self._sources.point_source:
            raise ValueError("A valid source list is required")

        if not self._reload:
            inputs = self._get_fit_inputs()
            iterations = self._fit_output._iter_sampling
            chains = self._fit_output.chains

        else:
            # Need try-except blocks for case of pgamma
            inputs = self._fit_inputs
            chains = self._fit_meta["chains"]
            iterations = self._fit_meta["iter_sampling"]

        if self._fit_index:
            alpha = self["src_index"]
        elif self._power_law or self._logparabola:
            alpha = inputs["src_index"]
        if self._fit_beta:
            beta = ["beta_index"]
        elif self._logparabola:
            beta = inputs["beta_index"]
        if self._fit_Enorm:
            E0 = self["E0_src"]
        elif self._logparabola:
            E0 = inputs["E0_src"]
        F = self["F"]

        F = F.reshape((iterations * chains, F.size // (iterations * chains)))
        if self._fit_index:
            N = alpha.size // (iterations * chains)
        elif self._fit_beta:
            N = beta.size // (iterations * chains)
        elif self._fit_Enorm:
            N = E0.size // (iterations * chains)

        share_index = N == 1
        N_samples = iterations * chains

        self._flux_grid = (
            np.zeros((len(self._sources.point_source), E.size, N_samples))
            << 1 / u.GeV / u.m**2 / u.s
        )

        for c_ps, ps in enumerate(self._sources.point_source):
            if share_index:
                if self._fit_index:
                    index_vals = alpha.flatten()
                if self._fit_beta:
                    beta_vals = beta.flatten()
                if self._fit_Enorm:
                    E0_vals = E0.flatten()

            else:
                if self._fit_index:
                    index_vals = alpha[:, c_ps].flatten()
                if self._fit_beta:
                    beta_vals = beta[:, c_ps].flatten()
                if self._fit_Enorm:
                    E0_vals = E0[:, c_ps].flatten()

            if not self._fit_index and not self._pgamma:
                index_vals = alpha[c_ps]
                ps.flux_model.spectral_shape.set_parameter("index", index_vals)

            if not self._fit_beta and self._logparabola:
                beta_vals = beta[c_ps]
                ps.flux_model.spectral_shape.set_parameter("beta", beta_vals)

            if not self._fit_Enorm and self._logparabola:
                E0_vals = E0[c_ps]
                ps.flux_model.spectral_shape.set_parameter(
                    "norm_energy", E0_vals * u.GeV
                )

            flux_int = F[:, c_ps].flatten() << 1 / u.m**2 / u.s

            flux_grid = np.zeros((E.size, N_samples)) << 1 / u.GeV / u.m**2 / u.s

            for c in range(N_samples):
                if self._fit_index:
                    ps.flux_model.spectral_shape.set_parameter("index", index_vals[c])

                if self._fit_beta:
                    ps.flux_model.spectral_shape.set_parameter("beta", beta_vals[c])

                if self._fit_Enorm:
                    ps.flux_model.spectral_shape.set_parameter(
                        "norm_energy", E0_vals[c] * u.GeV
                    )

                flux = ps.flux_model.spectral_shape(E)  # 1 / GeV / s / m2

                # Needs to be in units used by stan
                int_flux = ps.flux_model.total_flux_int  # 1 / m2 / s

                flux_grid[:, c] = flux / int_flux * flux_int[c]

            self._flux_grid[c_ps] = flux_grid

    def _calculate_quantiles(self, E_power, energy_unit, area_unit, source_idx, LL, UL):

        E = np.geomspace(1e2, 1e9, 1_000) << u.GeV

        lower = np.zeros(E.size)
        upper = np.zeros(E.size)

        flux_grid = (
            self._flux_grid.copy().to_value(1 / energy_unit / area_unit / u.s)
            * np.power(E.to_value(energy_unit), E_power)[:, np.newaxis]
        )

        if source_idx == -1:
            flux_grid = flux_grid.sum(axis=0)
        else:
            flux_grid = flux_grid[source_idx]

        for c in range(E.size):
            lower[c] = np.quantile(flux_grid[c], LL)
            upper[c] = np.quantile(flux_grid[c], UL)

        return lower, upper

    def plot_flux_band(
        self,
        E_power: float = 0.0,
        credible_interval: Union[float, List[float]] = 0.5,
        source_idx: int = 0,
        energy_unit=u.TeV,
        area_unit=u.cm**2,
        x_energy_unit=u.GeV,
        upper_limit: bool = False,
        figsize=(8, 3),
        ax=None,
        **kwargs,
    ):
        """
        Plot flux uncertainties.
        :param E_power: float, plots flux * E**E_power.
        :param credible_interval: set (equal-tailed) credible intervals to be plotted.
        :param source_idx: Choose which point source's flux to plot. -1 for sum over all PS.
        :param energy_unit: Choose your favourite flux energy unit.
        :param area_unit: Choose your favourite flux area unit.
        :param x_energy_unit: Choose your favourite abscissa energy unit
        :param upper_limit: Set to True if only upper limit should be displayed
        :param figsize: Figsize for new figure (requiring `ax=None`)
        :param ax: Reuse existing axis, defaults to creating a new figure with single axis
        :param kwargs: Remaining kwargs will be passed to `pyplot.axis.fill_between` or `pyplot.axis.plot`
        """

        # Have some defaults for plotting
        fill_kwargs = dict(
            alpha=0.3,
            color="C0",
            edgecolor="none",
        )
        limit_kwargs = dict(
            alpha=0.3,
            color="C0",
            marker=r"$\downarrow$",
            markevery=0.06,
            markersize=10,
        )

        fill_kwargs |= kwargs
        limit_kwargs |= kwargs

        # Save some time calculating if the previous calculation has already used the same E_power
        if not hasattr(self, "_flux_grid"):
            self._calculate_flux_grid()

        flux_unit = 1 / energy_unit / area_unit / u.s
        E = np.geomspace(1e2, 1e9, 1_000) << u.GeV

        if ax is None:
            fig, ax = plt.subplots(figsize=figsize)
        else:
            fig = ax.get_figure()

        # Find the interval to be plotted
        credible_interval = np.atleast_1d(credible_interval)
        for CI in credible_interval:
            if upper_limit:
                UL = CI
                LL = 0.0  # dummy
            else:
                UL = 0.5 - CI / 2
                LL = 0.5 + CI / 2

            lower, upper = self._calculate_quantiles(
                E_power, energy_unit, area_unit, source_idx, LL, UL
            )

            if not upper_limit:
                ax.fill_between(
                    E.to_value(
                        x_energy_unit,
                        equivalencies=u.spectral(),
                    ),
                    lower,
                    upper,
                    **fill_kwargs,
                )
            else:
                ax.plot(
                    E.to_value(x_energy_unit, equivalencies=u.spectral()),
                    upper,
                    **limit_kwargs,
                    # TODO fix alignment of arrow base to the line
                )

        ax.set_xscale("log")
        ax.set_yscale("log")

        ax.set_xlabel(f"$E$ [{x_energy_unit.to_string('latex_inline')}]")
        ax.set_ylabel(
            f"flux [{(energy_unit**E_power * flux_unit).unit.to_string('latex_inline')}]"
        )
        if upper_limit:
            ax.set_ylim(bottom=np.min(upper) * 0.8)

        return fig, ax

    def plot_flux_band_HDI(
        self,
        E_power: float = 0.0,
        credible_interval: Union[float, List[float]] = 0.5,
        source_idx: int = 0,
        energy_unit=u.TeV,
        area_unit=u.cm**2,
        x_energy_unit=u.GeV,
        upper_limit: bool = False,
        figsize=(8, 3),
        ax=None,
        **kwargs,
    ):
        """
        Plot flux uncertainties.
        :param E_power: float, plots flux * E**E_power.
        :param credible_interval: set (equal-tailed) credible intervals to be plotted.
        :param source_idx: Choose which point source's flux to plot. -1 for sum over all PS.
        :param energy_unit: Choose your favourite flux energy unit.
        :param area_unit: Choose your favourite flux area unit.
        :param x_energy_unit: Choose your favourite abscissa energy unit
        :param upper_limit: Set to True if only upper limit should be displayed
        :param figsize: Figsize for new figure (requiring `ax=None`)
        :param ax: Reuse existing axis, defaults to creating a new figure with single axis
        :param kwargs: Remaining kwargs will be passed to `pyplot.axis.fill_between` or `pyplot.axis.plot`
        """

        # Have some defaults for plotting
        fill_kwargs = dict(
            alpha=0.3,
            color="C0",
            edgecolor="none",
        )
        limit_kwargs = dict(
            alpha=0.3,
            color="C0",
            marker=r"$\downarrow$",
            markevery=0.06,
            markersize=10,
        )

        fill_kwargs |= kwargs
        limit_kwargs |= kwargs

        # Save some time calculating if the previous calculation has already used the same E_power
        if not hasattr(self, "_flux_grid"):
            self._calculate_flux_grid()

        flux_unit = 1 / energy_unit / area_unit / u.s
        E = np.geomspace(1e2, 1e9, 1_000) << u.GeV

        if ax is None:
            fig, ax = plt.subplots(figsize=figsize)
        else:
            fig = ax.get_figure()

        # Find the interval to be plotted
        credible_interval = np.atleast_1d(credible_interval)
        for CI in credible_interval:
            if upper_limit:
                UL = CI
                LL = 0.0  # dummy
            else:
                UL = 0.5 - CI / 2
                LL = 0.5 + CI / 2

            lower, upper = av.hdi(self._flux_grid)
            # self._calculate_quantiles(
            #    E_power, energy_unit, area_unit, source_idx, LL, UL
            # )
            if not upper_limit:
                ax.fill_between(
                    E.to_value(
                        x_energy_unit,
                        equivalencies=u.spectral(),
                    ),
                    lower,
                    upper,
                    **fill_kwargs,
                )
            else:
                ax.plot(
                    E.to_value(x_energy_unit, equivalencies=u.spectral()),
                    upper,
                    **limit_kwargs,
                    # TODO fix alignment of arrow base to the line
                )

        ax.set_xscale("log")
        ax.set_yscale("log")

        ax.set_xlabel(f"$E$ [{x_energy_unit.to_string('latex_inline')}]")
        ax.set_ylabel(
            f"flux [{(energy_unit**E_power * flux_unit).unit.to_string('latex_inline')}]"
        )
        if upper_limit:
            ax.set_ylim(bottom=np.min(upper) * 0.8)

        return fig, ax

    def plot_peak_energy_flux(
        self,
        ax,
        levels=[0.5, 0.683, 0.95],
        energy_unit=u.TeV,
        area_unit=u.cm**2,
        x_energy_unit=u.GeV,
        **kwargs,
    ):
        """
        Plot 2d kde contours of peak energy flux and energy at which peak lies
        :param ax: Axis in which to plot
        :param levels: HDI levels to plot
        :param energy_unit: flux energy unit, i.e. energy_unit / area_unit / s
        :param area_unit: flux area unit, i.e. energy_unit / area_unit / s
        :param x_energy_unit: energy unit of x-axis
        """

        from matplotlib.lines import Line2D
        import seaborn as sns

        handles, labels = ax.get_legend_handles_labels()

        levels = np.sort(1 - np.atleast_1d(levels))
        try:
            E_peak = self._fit_output["E_peak"].squeeze() << u.GeV
            peak_flux = self._fit_output["peak_energy_flux"].squeeze() << u.GeV / u.m**2
        except:  # TODO find proper exception
            E_peak = self._fit_output.stan_variable("E_peak").squeeze() << u.GeV
            peak_flux = (
                self._fit_output.stan_varable("peak_energy_flux") << u.GeV / u.m**2
            )
        mask = peak_flux.value > 0.0
        data = {
            "E": E_peak.to_value(x_energy_unit, equivalencies=u.spectral())[mask],
            "flux": peak_flux.to_value(energy_unit / area_unit)[mask],
        }

        sns.kdeplot(data, x="E", y="flux", ax=ax, levels=levels, cmap=CMAP, **kwargs)

        colours = ax.collections[-1]._mapped_colors

        tex = plt.rcParams["text.usetex"]
        for c, l in zip(colours, levels):
            handles.append(Line2D([0], [0], color=c))
            if tex:
                label = rf"{int((1-l)*100):d}\% CR"
            else:
                label = rf"{int((1-l)*100):d}% CR"
            labels.append(label)
        ax.legend(handles, labels)

        # this is an effing mess
        legend = ax.get_legend()
        renderer = plt.gcf().canvas.get_renderer()
        extends = [t.get_window_extent(renderer).width for t in legend.get_texts()]
        max_extend = max(extends)
        for t, e in zip(legend.get_texts(), extends):
            t.set_position((max_extend - e, 0))

    def save(
        self,
        path: Path,
        overwrite: bool = False,
        save_json: bool = False,
        use_timestamp: bool = False,
        save_warmup: bool = False,
    ):
        """
        Save fit to h5 file.
        :param path: Path to which fit is saved.
        :param overwrite: Set to `True` to overwrite existing file,
            else timestamp is appended to `path` to avoid overwriting.
        param save_json: Set to `True` if arviz json output should be saved.
            uses provided path with .json extension.
        """

        # Check if filename consists of a path to some directory as well as the filename
        dirname = os.path.dirname(path)
        filename = os.path.basename(path)
        if dirname:
            if not os.path.exists(dirname):
                logger.warning(
                    f"{dirname} does not exist, saving instead to {os.getcwd()}"
                )
                dirname = os.getcwd()
        else:
            dirname = os.getcwd()
        path = Path(dirname) / Path(filename)

        if (os.path.exists(path) and not overwrite) or use_timestamp:
            if os.path.exists(path):
                logger.warning(f"File {filename} already exists.")
            file = os.path.splitext(filename)[0]
            ext = os.path.splitext(filename)[1]
            file += f"_{int(thyme())}"
            filename = file + ext

        path = Path(dirname) / Path(filename)

        with h5py.File(path, "w") as f:

            fit_folder = f.create_group("fit")
            inputs_folder = fit_folder.create_group("inputs")
            outputs_folder = fit_folder.create_group("outputs")
            meta_folder = fit_folder.create_group("meta")
            source_folder = f.create_group("sources")

            # Create config from sources
            config = HierarchicalNuConfig.make_config(self.sources)
            config_string = OmegaConf.to_yaml(config)
            source_folder.create_dataset("config", data=config_string)

            for key, value in self._fit_inputs.items():
                inputs_folder.create_dataset(key, data=value)

            # All quantities with event_types dependency follow this list's order
            inputs_folder.create_dataset(
                "event_types", data=[_.S for _ in self._event_types]
            )
            try:
                Emin_det = Parameter.get_parameter("Emin_det")
                inputs_folder.create_dataset(
                    "Emin_det", data=Emin_det.value.to_value(u.GeV)
                )
            except ValueError:
                for dm in self._event_types:
                    Emin_det = Parameter.get_parameter(f"Emin_det_{dm.P}")
                    inputs_folder.create_dataset(
                        f"Emin_det_{dm.P}", data=Emin_det.value.to_value(u.GeV)
                    )

            for key, value in self._fit_output.stan_variables().items():
                if save_warmup:
                    value = self._fit_output.stan_variable(key, inc_warmup=True)
                if key == "irf_return":
                    n_entries = len(value[0])
                    for n in range(n_entries):
                        if value[0][n].ndim < 2:
                            out = np.concatenate([_[n] for _ in value])
                        else:
                            out = np.vstack([_[n] for _ in value])
                        outputs_folder.create_dataset(key + f".{n}", data=out)
                    continue
                outputs_folder.create_dataset(key, data=value)

            # Save some metadata for debugging, easier loading from file
            if np.any(self._fit_output.divergences):
                divergences = self._fit_output.method_variables()["divergent__"]
                meta_folder.create_dataset(
                    "divergences", data=np.argwhere(divergences == 1.0)
                )
            meta_folder.create_dataset("chains", data=self._fit_output.chains)
            meta_folder.create_dataset(
                "iter_sampling", data=self._fit_output._iter_sampling
            )
            meta_folder.create_dataset(
                "iter_warmup", data=self._fit_output._iter_warmup
            )
            meta_folder.create_dataset("save_warmup", data=int(save_warmup))
            meta_folder.create_dataset("runset", data=str(self._fit_output.runset))
            meta_folder.create_dataset("diagnose", data=self._fit_output.diagnose())
            f.create_dataset("version", data=git_hash)

            summary = self._fit_output.summary()
            meta = self._fit_output.method_variables()

            method_keys = [
                "lp__",
                "stepsize__",
                "treedepth__",
                "n_leapfrog__",
            ]

            # List of keys for which we are looking in the entirety of stan parameters
            key_stubs = [
                "L",
                "_luminosity",
                "src_index",
                "_src_index",
                "E[",
                "Esrc[",
                "F_atmo",
                "diffuse_norm",
                "F_diff",
                "diff_index",
                "Nex",
                "f_det",
                "f_arr",
                "logF",
                "Ftot",
                "Fs",
            ]

            keys = []
            for k, v in summary["R_hat"].items():
                for key in key_stubs:
                    if key in k:
                        keys.append(k)
                        break

            R_hat = np.array([summary["R_hat"][k] for k in keys])
            if "ESS_bulk" in summary.keys():
                ESS_bulk = np.array([summary["ESS_bulk"][k] for k in keys])
                ESS_tail = np.array([summary["ESS_tail"][k] for k in keys])
                meta_folder.create_dataset("ESS_bulk", data=ESS_bulk)
                meta_folder.create_dataset("ESS_tail", data=ESS_tail)
            if "N_Eff" in summary.keys():
                N_Eff = np.array([summary["N_Eff"][k] for k in keys])
                meta_folder.create_dataset("N_Eff", data=N_Eff)

            meta_folder.create_dataset("R_hat", data=R_hat)
            meta_folder.create_dataset("parameters", data=np.array(keys, dtype="S"))

            for key in method_keys:
                meta_folder.create_dataset(key, data=meta[key])

        self.events.to_file(path, append=True)

        # Add priors separately
        self.priors.addto(path, "priors")

        if save_json:
            df = av.from_cmdstanpy(self._fit_output)
            json_path = Path(dirname) / Path(os.path.splitext(filename)[0] + ".json")
            df.to_json(json_path)

        return path  # noqa: F821

    def diagnose(self):
        """
        Print fit diagnosis
        """

        try:
            print(self._fit_output.diagnose())
        except:
            print(self._fit_meta["diagnose"].decode("ascii"))

    def save_csvfiles(self, directory):
        """
        Save cmdstanpy csv files
        :param directory: Directory to save csv files to.
        """

        self._fit_output.save_csvfiles(directory)

    @classmethod
    def from_file(cls, *filename, load_warmup: bool = False):
        """
        Load fit output from file. Allows to
        make plots and run classification check.
        :param filename: single or multiple filenames to be loaded.
        """

        if len(filename) == 1:

            (
                event_types,
                events,
                obs_time_dict,
                priors,
                fit_inputs,
                outputs,
                meta,
                config,
            ) = cls._from_file(filename[0], load_warmup=load_warmup)

            temp = OmegaConf.create(config)
            default = HierarchicalNuConfig.load_default()
            merged = OmegaConf.merge(default, temp)
            config_parser = ConfigParser(merged)
            sources = config_parser.sources
            fit = cls(sources, event_types, events, obs_time_dict, priors, reload=True)

        else:
            outputs = {}
            meta = {}
            fit_outputs = []
            fit_meta = []
            configs = []
            for file in filename:
                (
                    event_types,
                    events,
                    obs_time_dict,
                    priors,
                    fit_inputs,
                    outputs,
                    meta,
                    config,
                ) = cls._from_file(file, load_warmup=load_warmup)
                fit_outputs.append(outputs)
                fit_meta.append(meta)
                if configs:
                    # Check that all source configurations are the same
                    if not configs[-1] == config:
                        raise ValueError("Cannot stack fits of different configs")
                configs.append(config)

            keys = fit_outputs[0].keys()
            for key in keys:
                outputs[key] = np.vstack([_[key] for _ in fit_outputs])
                # Some assert statement for the correct stacking?

            keys = fit_meta[0].keys()
            for key in keys:
                if key == "parameters":
                    meta[key] = fit_meta[0][key]
                elif key == "iter_sampling":
                    if not np.unique(np.array([_[key] for _ in fit_meta])).size == 1:
                        raise ValueError(
                            "Cannot stack fits of different sampling length"
                        )
                    meta[key] = fit_meta[0][key]
                elif key == "chains":
                    if not np.unique(np.array([_[key] for _ in fit_meta])).size == 1:
                        raise ValueError(
                            "Cannot stack fits of different sampling length"
                        )
                    meta[key] = np.sum([_[key] for _ in fit_meta])
                else:
                    meta[key] = np.vstack([_[key] for _ in fit_meta])

            config_parser = ConfigParser(OmegaConf.create(configs[-1]))
            sources = config_parser.sources
            fit = cls(sources, event_types, events, obs_time_dict, priors, reload=True)

        fit._fit_output = outputs
        fit._fit_inputs = fit_inputs
        fit._fit_meta = meta

        fit._def_var_names = []

        if sources.point_source:
            fit._def_var_names.append("L")
            fit._def_var_names.append("Nex_src")

        if "src_index_grid" in fit_inputs.keys():
            fit._def_var_names.append("src_index")

        if "beta_index_grid" in fit_inputs.keys():
            fit._def_var_names.append("beta_index")

        if "E0_src_grid" in fit_inputs.keys():
            fit._def_var_names.append("E0_src")

        if "diff_index_grid" in fit_inputs.keys():
            fit._def_var_names.append("diffuse_norm")
            fit._def_var_names.append("diff_index")

        if "atmo_integ_val" in fit_inputs.keys():
            fit._def_var_names.append("F_atmo")

        return fit

    @staticmethod
    def _from_file(filename, load_warmup: bool = False):

        fit_inputs = {}
        fit_outputs = {}
        fit_meta = {}

        with h5py.File(filename, "r") as f:
            if "fit" not in f.keys():
                raise ValueError("File is not a saved hierarchical_nu fit.")

            try:
                for k, v in f["fit/meta"].items():
                    fit_meta[k] = v[()]
            except KeyError:
                fit_meta["chains"] = 1
                fit_meta["iter_sampling"] = 1000
                fit_meta["iter_warmup"] = 1000

            if "save_warmup" not in fit_meta:
                # Backwards compatibility
                fit_meta["save_warmup"] = False
                save_warmup = False
            else:
                save_warmup = bool(fit_meta["save_warmup"])

            for k, v in f["fit/inputs"].items():

                fit_inputs[k] = v[()]

            for k, v in f["fit/outputs"].items():
                # Add extra dimension for number of chains
                if k == "local_pars" or k == "global_pars" or "irf_return" in k:
                    continue
                temp = v[()]
                if len(temp.shape) == 1:
                    # non-vector variable

                    if save_warmup:
                        shape = (
                            fit_meta["chains"],
                            fit_meta["iter_warmup"] + fit_meta["iter_sampling"],
                        )
                    else:
                        shape = (fit_meta["chains"], fit_meta["iter_sampling"])
                    fit_outputs[k] = temp.reshape(shape)
                    if save_warmup and not load_warmup:
                        fit_outputs[k] = fit_outputs[k][..., fit_meta["iter_warmup"] :]

                else:
                    # Reshape to chains x draws x dim
                    if save_warmup:
                        shape = (
                            fit_meta["chains"],
                            fit_meta["iter_warmup"] + fit_meta["iter_sampling"],
                            *temp.shape[1:],
                        )
                    else:
                        shape = (
                            fit_meta["chains"],
                            fit_meta["iter_sampling"],
                            *temp.shape[1:],
                        )
                    fit_outputs[k] = temp.reshape(shape)
                    if save_warmup and not load_warmup:
                        fit_outputs[k] = fit_outputs[k][
                            :, fit_meta["iter_warmup"] :, ...
                        ]

            # requires config parser, which in turn imports fit, which in turn imports config parser...
            config = f["sources/config"][()].decode("ascii")

        event_types = [
            Refrigerator.stan2dm(_) for _ in fit_inputs["event_types"].tolist()
        ]

        obs_time = fit_inputs["T"] * u.s

        obs_time_dict = {et: obs_time[k] for k, et in enumerate(event_types)}

        try:
            priors = Priors.from_group(filename, "priors")
        except KeyError:
            # lazy fix for backwards compatibility
            priors = Priors()

        events = Events.from_file(filename, apply_cuts=False)

        try:
            Emin_det = fit_inputs["Emin_det"]
            mask = events.energies >= Emin_det * u.GeV
            events.select(mask)
        except KeyError:
            mask = np.full(events.N, True)
            for dm in event_types:
                try:
                    Emin_det = fit_inputs[f"Emin_det_{dm.P}"]
                    mask[events.types == dm.S] = (
                        events.energies[events.types == dm.S] >= Emin_det * u.GeV
                    )
                except KeyError:
                    # backwards compatibility
                    pass
            events.select(mask)

        return (
            event_types,
            events,
            obs_time_dict,
            priors,
            fit_inputs,
            fit_outputs,
            fit_meta,
            config,
        )

    def check_classification(self, sim_outputs):
        """
        For the case of simulated data, check if
        events are correctly classified into the
        different source categories.
        :param sim_outputs: True associations of events, using `Lambda` of simulation.
        """

        Ns = len([s for s in self._sources.sources if isinstance(s, PointSource)])

        event_labels = sim_outputs["Lambda"] - 1

        prob_each_src = self._get_event_classifications()

        source_labels = ["src%i" % src for src in range(Ns)]

        if self._sources.atmospheric and self._sources.diffuse:
            source_labels.append("diff")
            source_labels.append("atmo")

        elif self._sources.diffuse:
            source_labels.append("diff")

        elif self._sources.atmospheric:
            source_labels.append("atmo")

        wrong = []
        assumed = []
        correct = []

        for i in range(len(prob_each_src)):
            classified = np.where(prob_each_src[i] == np.max(prob_each_src[i]))[0][
                0
            ] == int(event_labels[i])

            if not classified:
                wrong.append(i)

                print("Event %i is misclassified" % i)

                for src in range(Ns):
                    print("P(src%i) = %.6f" % (src, prob_each_src[i][src]))

                if self._sources.atmospheric and self._sources.diffuse:
                    print("P(diff) = %.6f" % prob_each_src[i][Ns])
                    print("P(atmo) = %.6f" % prob_each_src[i][Ns + 1])

                elif self._sources.diffuse:
                    print("P(diff) = %.6f" % prob_each_src[i][Ns])

                elif self._sources.atmospheric:
                    print("P(atmo) = %.6f" % prob_each_src[i][Ns])

                print("The correct component is", source_labels[int(event_labels[i])])
                correct.append(source_labels[int(event_labels[i])])
                assumed.append(source_labels[np.argmax(prob_each_src[i])])

        if not wrong:
            print("All events are correctly classified")
        else:
            print(
                "A total of %i events out of %i are misclassified"
                % (len(wrong), len(event_labels))
            )

        return wrong, assumed, correct

    @property
    def chains(self):
        """
        Return number of chains
        """

        if self._reload:
            return self._fit_meta["chains"]
        else:
            return self._fit_output.chains

    @property
    def iterations(self):
        """
        Return number of iterations per chain
        """

        if self._reload:
            return self._fit_meta["iter_sampling"]
        else:
            return self._fit_output.num_draws_sampling

    def _get_event_classifications(self):
        """
        Get list of event classifications
        """

        # logprob (lp) is a misnomer, this is actually the rate parameter of each source component
        if not self._reload:
            logprob = self._fit_output.stan_variable("lp").transpose(1, 2, 0)
        else:
            # We are in a reloaded state and _fit_output is a dictionary
            # also the shape is "wrong" for transpose()
            logprob = (
                self._fit_output["lp"]
                .reshape(
                    (
                        self._fit_meta["chains"] * self._fit_meta["iter_sampling"],
                        *self._fit_output["lp"].shape[2:],
                    )
                )
                .transpose(1, 2, 0)
            )

        # the sum normalises to all source components
        ratio = np.exp(logprob) / np.sum(np.exp(logprob), axis=1)[:, np.newaxis, :]
        # axes are now event, component, sample
        # average over samples, hence axis=-1
        assoc_prob = np.average(ratio, axis=-1).tolist()
        return assoc_prob

    def _get_fit_inputs(self):
        """
        Return dictionary of fit inputs, passed to cmdstanpy
        """

        self._get_par_ranges()
        fit_inputs = {}
        if self._events.N == 0:
            raise ValueError("Cannot perform fits with zero events")
        fit_inputs["N"] = self._events.N
        # Number of shards and max. events per shards only used if multithreading is desired
<<<<<<< HEAD
        fit_inputs["N_shards"] = self._nshards
        fit_inputs["J"] = ceil(fit_inputs["N"] / fit_inputs["N_shards"])
=======
        fit_inputs["N_shards"] = self._nshards if self._nshards > 0 else 1
        try:
            fit_inputs["J"] = ceil(fit_inputs["N"] / fit_inputs["N_shards"])
        except ZeroDivisionError:
            fit_inputs["J"] = fit_inputs["N"]
>>>>>>> 90c35692
        fit_inputs["Ns_tot"] = len([s for s in self._sources.sources])
        fit_inputs["Edet"] = self._events.energies.to_value(u.GeV)
        fit_inputs["omega_det"] = self._events.unit_vectors
        fit_inputs["omega_det"] = [
            (_ / np.linalg.norm(_)).tolist() for _ in fit_inputs["omega_det"]
        ]
        fit_inputs["event_type"] = self._events.types
        fit_inputs["kappa"] = self._events.kappas
        if self._ang_sys and not self._fit_ang_sys:
            fit_inputs["ang_err"] = np.sqrt(
                Parameter.get_parameter("ang_sys_add").value.to_value(u.rad) ** 2
                + self._events.ang_errs.to_value(u.rad) ** 2
            )
        elif self._fit_ang_sys:
            fit_inputs["ang_sys_min"], fit_inputs["ang_sys_max"] = (
                self._ang_sys_par_range
            )
            fit_inputs["ang_err"] = self._events.ang_errs.to_value(u.rad)
        else:
            fit_inputs["ang_err"] = self._events.ang_errs.to_value(u.rad)

        fit_inputs["Ns"] = len(
            [s for s in self._sources.sources if isinstance(s, PointSource)]
        )

        redshift = [
            s.redshift
            for s in self._sources.sources
            if isinstance(s, PointSource)
            or isinstance(s.flux_model, IsotropicDiffuseBG)
        ]
        D = [
            luminosity_distance(s.redshift).value
            for s in self._sources.sources
            if isinstance(s, PointSource)
        ]
        src_pos = [
            icrs_to_uv(s.dec.to_value(u.rad), s.ra.to_value(u.rad))
            for s in self._sources.sources
            if isinstance(s, PointSource)
        ]

        fit_inputs["z"] = redshift
        fit_inputs["D"] = D
        fit_inputs["varpi"] = src_pos

        fit_inputs["Emin"] = Parameter.get_parameter("Emin").value.to_value(u.GeV)
        fit_inputs["Emax"] = Parameter.get_parameter("Emax").value.to_value(u.GeV)

        if fit_inputs["Emin"] < 1e2:
            raise ValueError("Emin is lower than detector minimum energy")
        if fit_inputs["Emax"] > 1e9:
            raise ValueError("Emax is higher than detector maximum energy")

        if self._sources.point_source:
            fit_inputs["Emin_src"] = [
                ps.frame.transform(
                    Parameter.get_parameter("Emin_src").value, ps.redshift
                ).to_value(u.GeV)
                for ps in self._sources.point_source
            ]
            fit_inputs["Emax_src"] = [
                ps.frame.transform(
                    Parameter.get_parameter("Emax_src").value, ps.redshift
                ).to_value(u.GeV)
                for ps in self._sources.point_source
            ]

            if np.min(fit_inputs["Emin_src"]) < fit_inputs["Emin"]:
                raise ValueError(
                    "Minimum source energy may not be lower than minimum energy overall"
                )
            if np.max(fit_inputs["Emax_src"]) > fit_inputs["Emax"]:
                raise ValueError(
                    "Maximum source energy may not be higher than maximum energy overall"
                )

        if self._sources.diffuse:
            fit_inputs["Emin_diff"] = self._sources.diffuse.frame.transform(
                Parameter.get_parameter("Emin_diff").value,
                self._sources.diffuse.redshift,
            ).to_value(u.GeV)
            fit_inputs["Emax_diff"] = self._sources.diffuse.frame.transform(
                Parameter.get_parameter("Emax_diff").value,
                self._sources.diffuse.redshift,
            ).to_value(u.GeV)
            fit_inputs["Enorm_diff"] = (
                self._sources.diffuse.flux_model.spectral_shape._normalisation_energy.to_value(
                    u.GeV
                )
            )

            if fit_inputs["Emin_diff"] < fit_inputs["Emin"]:
                raise ValueError(
                    "Minimum diffuse energy may not be lower than minimum energy overall"
                )
            if fit_inputs["Emax_diff"] > fit_inputs["Emax"]:
                raise ValueError(
                    "Maximum diffuse energy may not be higher than maximum energy overall"
                )

        integral_grid = []
        integral_grid_2d = []
        atmo_integ_val = []
        obs_time = []

        for c, event_type in enumerate(self._event_types):
            obs_time.append(self._observation_time[event_type].to_value(u.s))

        fit_inputs["Ngrid"] = self._exposure_integral[event_type]._n_grid_points

        if self._use_event_tag:
            fit_inputs["event_tag"] = (
                np.array(self._events.get_tags(self._sources)).astype(int) + 1
            )

        if self._sources.point_source:
            # Check for shared source index
            if self._shared_src_index:
                key = "src_index"
                key_beta = "beta_index"
                key_Enorm = "E0_src"
                key_eta = "eta"

            # Otherwise just use first source in the list
            # src_index_grid is identical for all point sources
            else:
                key = "%s_src_index" % self._sources.point_source[0].name
                key_beta = "%s_beta_index" % self._sources.point_source[0].name
                key_Enorm = "%s_E0_src" % self._sources.point_source[0].name
                key_eta = "%s_eta" % self._sources.point_source[0].name

            if self._fit_index:
                fit_inputs["src_index_grid"] = self._exposure_integral[
                    event_type
                ].par_grids[key]
                # PS parameter limits
                fit_inputs["src_index_min"] = self._src_index_par_range[0]
                fit_inputs["src_index_max"] = self._src_index_par_range[1]
            elif self._logparabola:
                fit_inputs["src_index"] = [
                    ps.flux_model.parameters["index"].value
                    for ps in self._sources.point_source
                ]

            if self._use_nex:
                fit_inputs["Nex_src_min"] = self._nex_par_range[0]
                fit_inputs["Nex_src_max"] = self._nex_par_range[1]

<<<<<<< HEAD
            try:
                fit_inputs["Lmin"] = self._lumi_par_range[0]
                fit_inputs["Lmax"] = self._lumi_par_range[1]
            except AttributeError:
                pass
=======
            fit_inputs["Lmin"] = self._lumi_par_range[0]
            fit_inputs["Lmax"] = self._lumi_par_range[1]
>>>>>>> 90c35692

            if self._fit_beta:
                fit_inputs["beta_index_grid"] = self._exposure_integral[
                    event_type
                ].par_grids[key_beta]
                fit_inputs["beta_index_min"] = self._beta_index_par_range[0]
                fit_inputs["beta_index_max"] = self._beta_index_par_range[1]
                fit_inputs["beta_index_mu"] = self._priors.beta_index.mu
                fit_inputs["beta_index_sigma"] = self._priors.beta_index.sigma
            elif self._logparabola:
                fit_inputs["beta_index"] = [
                    ps.flux_model.parameters["beta"].value
                    for ps in self._sources.point_source
                ]

            if self._fit_Enorm:
                fit_inputs["E0_src_grid"] = self._exposure_integral[
                    event_type
                ].par_grids[key_Enorm]
                fit_inputs["E0_src_min"] = self._E0_src_par_range[0].to_value(u.GeV)
                fit_inputs["E0_src_max"] = self._E0_src_par_range[1].to_value(u.GeV)
                if self._priors.E0_src.name == "lognormal":
                    fit_inputs["E0_src_mu"] = self._priors.E0_src.mu
                    fit_inputs["E0_src_sigma"] = self._priors.E0_src.sigma
                elif self._priors.E0_src.name == "normal":
                    fit_inputs["E0_src_mu"] = self._priors.E0_src.mu.to_value(u.GeV)
                    fit_inputs["E0_src_sigma"] = self._priors.E0_src.sigma.to_value(
                        u.GeV
                    )
            elif self._logparabola:
                fit_inputs["E0"] = [
                    ps.flux_model.parameters["norm_energy"].value.to_value(u.GeV)
                    for ps in self._sources.point_source
                ]

            if self._fit_eta:
                fit_inputs["eta_grid"] = self._exposure_integral[event_type].par_grids[
                    key_eta
                ]
                fit_inputs["eta_min"], fit_inputs["eta_max"] = self._eta_par_range
                fit_inputs["P_min"], fit_inputs["P_max"] = self._P_par_range
            if self._fit_ang_sys:
                fit_inputs["ang_sys_mu"] = self._priors.ang_sys.mu.to_value(u.rad)
                fit_inputs["ang_sys_sigma"] = self._priors.ang_sys.sigma.to_value(u.rad)
                if self._priors.ang_sys.name == "exponnorm":
                    fit_inputs["ang_sys_lam"] = self._priors.ang_sys.lam.to_value(
                        1 / u.rad
                    )

        # Inputs for priors of point sources
        if self._priors.src_index.name not in ["normal", "lognormal"]:
            raise ValueError("No other prior type for source index implemented.")
        fit_inputs["src_index_mu"] = self._priors.src_index.mu
        fit_inputs["src_index_sigma"] = self._priors.src_index.sigma

        if self._priors.luminosity.name == "lognormal":
            fit_inputs["lumi_mu"] = self._priors.luminosity.mu
            fit_inputs["lumi_sigma"] = self._priors.luminosity.sigma
        elif self._priors.luminosity.name == "normal":
            fit_inputs["lumi_mu"] = self._priors.luminosity.mu.to_value(
                self._priors.luminosity.UNITS
            )
            fit_inputs["lumi_sigma"] = self._priors.luminosity.sigma.to_value(
                self._priors.luminosity.UNITS
            )
        elif self._priors.luminosity.name == "pareto":
            fit_inputs["lumi_xmin"] = self._priors.luminosity.xmin.to_value(
                self._priors.luminosity.UNITS
            )
            fit_inputs["lumi_alpha"] = self._priors.luminosity.alpha
        else:
            raise ValueError("No other prior type for luminosity implemented.")

        if self._sources.diffuse:
            # Just take any for now, using default parameters it doesn't matter
            fit_inputs["diff_index_grid"] = self._exposure_integral[
                event_type
            ].par_grids["diff_index"]

            fit_inputs["diff_index_min"] = self._diff_index_par_range[0]
            fit_inputs["diff_index_max"] = self._diff_index_par_range[1]
            fit_inputs["diffuse_norm_min"] = self._diffuse_norm_par_range[0]
            fit_inputs["diffuse_norm_max"] = self._diffuse_norm_par_range[1]

            # Priors for diffuse model
            if self._priors.diffuse_flux.name == "normal":
                fit_inputs["f_diff_mu"] = self._priors.diffuse_flux.mu.to_value(
                    self._priors.diffuse_flux.UNITS
                )
                fit_inputs["f_diff_sigma"] = self._priors.diffuse_flux.sigma.to_value(
                    self._priors.diffuse_flux.UNITS
                )
            elif self._priors.diffuse_flux.name == "lognormal":
                fit_inputs["f_diff_mu"] = self._priors.diffuse_flux.mu
                fit_inputs["f_diff_sigma"] = self._priors.diffuse_flux.sigma
            else:
                raise ValueError(
                    "No other type of prior for diffuse index implemented."
                )
            fit_inputs["diff_index_mu"] = self._priors.diff_index.mu
            fit_inputs["diff_index_sigma"] = self._priors.diff_index.sigma

        if self._sources.atmospheric:
            fit_inputs["atmo_integrated_flux"] = (
                self._sources.atmospheric.flux_model.total_flux_int.to_value(
                    1 / (u.m**2 * u.s)
                )
            )

            fit_inputs["F_atmo_min"] = self._F_atmo_par_range[0]
            fit_inputs["F_atmo_max"] = self._F_atmo_par_range[1]

            # Priors for atmo model
            if self._priors.atmospheric_flux.name == "lognormal":
                fit_inputs["f_atmo_mu"] = self._priors.atmospheric_flux.mu
                fit_inputs["f_atmo_sigma"] = self._priors.atmospheric_flux.sigma
            elif self._priors.atmospheric_flux.name == "normal":
                fit_inputs["f_atmo_mu"] = self._priors.atmospheric_flux.mu.to_value(
                    self._priors.atmospheric_flux.UNITS
                )
                fit_inputs["f_atmo_sigma"] = (
                    self._priors.atmospheric_flux.sigma.to_value(
                        self._priors.atmospheric_flux.UNITS
                    )
                )
            else:
                raise ValueError(
                    "No other prior type for atmospheric flux implemented."
                )
        if self._sources.background:
            fit_inputs["bg_llh"] = np.zeros(self.events.N)

            time = LifeTime()
            time_norm = sum(
                [
                    time.lifetime_from_dm(dm)[dm].to_value(u.s)
                    for dm in self._event_types
                ]
            )

            for dm in self._event_types:

                dm_mjd_min, dm_mjd_max = time.mjd_from_dm(dm)

                # get number of events per detector config over the respective detector lifetime in that config
                N = 0
                N_dm = np.sum(self.events.types == dm.S)
                for roi in ROIList.STACK:
                    mjd_min, mjd_max = roi.MJD_min, roi.MJD_max

                    roi._MJD_min = dm_mjd_min
                    roi._MJD_max = dm_mjd_max

                    N += Events.from_ev_file(dm, apply_roi=False).N

                    roi._MJD_min = mjd_min
                    roi._MJD_max = mjd_max

                inverse_norm = N_dm / N

                decs = self.events.coords[dm.S == self.events.types].dec.to_value(u.rad)
                sindecs = np.sin(decs)
                ereco = np.log10(
                    self.events.energies[dm.S == self.events.types].to_value(u.GeV)
                )
                prob_ereco_and_omega = self.sources.background._likelihoods[
                    dm
                ].prob_ereco_and_omega(ereco, sindecs)

                # normalisation of flat logx distribution
                # actual distribution values depend on E-parameter in stan, so only normalisation
                # is accounted for at this stage
                E_true_norm = 1 / (np.log(fit_inputs["Emax"] / fit_inputs["Emin"]))

                fit_inputs["bg_llh"][dm.S == self.events.types] = np.log(
                    prob_ereco_and_omega
                    * E_true_norm  # accounts for E_nu integral, with a flat log(E) distribution
                    / inverse_norm  # properly normalises to number of events in ROI
                    / time_norm  # properly normalises time because we use in the N_dm / N step the entire
                    # lifetime of the detector configuration
                )

        # use the Eres slices for each event as data input
        # evaluate the splines at eadch event's reco energy
        # make this a loop over the IRFs
        # fix the number of Etrue vals to 14 because we only use it for this one data release
        # first index is event, second IRF Etrue bin

        self._ereco_spline_evals = np.zeros(
            (self.events.N, R2021EnergyResolution._log_tE_grid.size)
        )
        # energy_resolution.ereco_splines has first index as declination of IRF, bin_edges=-[90, -10, 10, 90] in degrees
        _, dec = uv_to_icrs(self.events.unit_vectors)
        dec_idx = np.zeros(self.events.N, dtype=int)
        for et in self._event_types:
            dec_idx[et.S == self.events.types] = (
                np.digitize(
                    dec[et.S == self.events.types].to_value(u.rad),
                    self._exposure_integral[
                        et
                    ].energy_resolution.dec_bin_edges.to_value(u.rad),
                )
                - 1
            )
        log_energies = np.log10(self.events.energies.to_value(u.GeV))

        idxs = (
            np.digitize(
                np.log10(self.events.energies.to_value(u.GeV)),
                R2021EnergyResolution._logEreco_grid_edges,
            )
            - 1
        )
        # safeguard against index errors in stan
        idxs = np.where(idxs == -1, 0, idxs)
        idxs = np.where(
            idxs > R2021EnergyResolution._logEreco_grid.size - 1,
            R2021EnergyResolution._logEreco_grid.size - 1,
            idxs,
        )
        ereco_indexed = R2021EnergyResolution._logEreco_grid[idxs]

        for et in self._event_types:
            for c_d in range(
                self._exposure_integral[et].energy_resolution.dec_binc.size
            ):
                try:
                    self._ereco_spline_evals[
                        (et.S == self.events.types) & (dec_idx == c_d)
                    ] = np.array(
                        [
                            self._exposure_integral[et].energy_resolution._2dsplines[
                                c_d
                            ](
                                logE,
                                self._exposure_integral[
                                    et
                                ].energy_resolution._log_tE_grid,
                                grid=False,
                            )
                            # for logE in ereco_indexed[
                            #    (et.S == self.events.types) & (dec_idx == c_d)
                            # ]
                            for logE in log_energies[
                                (et.S == self.events.types) & (dec_idx == c_d)
                            ]
                        ]
                    )
                except ValueError as e:
                    # When there is no match, ValueError is raised
                    # Clearly this should be an IndexError...
                    pass

        # Cath possible issues with the indexing
        if np.any(np.isnan(self._ereco_spline_evals)) or np.any(
            np.isinf(self._ereco_spline_evals)
        ):
            raise ValueError("Something is wrong, please fix me")
        fit_inputs["ereco_grid"] = self._ereco_spline_evals

        """
        idxs = np.digitize(
            np.log10(self.events.energies.to_value(u.GeV)),
            R2021EnergyResolution._logEreco_grid_edges,
        )
        # safeguard against index errors in stan
        idxs = np.where(idxs == 0, 1, idxs)
        idxs = np.where(
            idxs > R2021EnergyResolution._logEreco_grid.size,
            R2021EnergyResolution._logEreco_grid.size,
            idxs,
        )
        fit_inputs["ereco_idx"] = idxs
        """

        for c, event_type in enumerate(self._event_types):
            integral_grid.append([])
            integral_grid_2d.append([])
            for grid in self._exposure_integral[event_type].integral_grid:

                if len(grid.shape) == 2:
                    integral_grid_2d[-1].append(np.log(grid.to_value(u.m**2)).tolist())

                else:
                    integral_grid[-1].append(np.log(grid.to_value(u.m**2)).tolist())
            """integral_grid.append(
                [
                    np.log(_.to_value(u.m**2)).tolist()
                    for _ in self._exposure_integral[event_type].integral_grid
                ]
            )"""

            if self._sources.atmospheric:
                atmo_integ_val.append(
                    self._exposure_integral[event_type]
                    .integral_fixed_vals[0]
                    .to_value(u.m**2)
                )
        """
        try:
            ang_sys = Parameter.get_parameter("ang_sys_add")

        except ValueError:
            pass
        """

        fit_inputs["integral_grid"] = integral_grid
        fit_inputs["integral_grid_2d"] = integral_grid_2d
        fit_inputs["atmo_integ_val"] = atmo_integ_val
        fit_inputs["T"] = obs_time
        # To work with cmdstanpy serialization
        fit_inputs = {
            k: v if not isinstance(v, np.ndarray) else v.tolist()
            for k, v in fit_inputs.items()
        }

        return fit_inputs

    def _get_par_ranges(self):
        """
        Extract the parameter ranges to use in Stan from the
        defined parameters.
        """

        if self._sources.point_source:
            if self._use_nex:
                Nex = Parameter.get_parameter("Nex_src")
                self._nex_par_range = Nex.par_range
            # TODO make similar to spectral parameters, L is not appended to the parameter list of the source
            if self._shared_luminosity:
                key = "luminosity"
            else:
                key = "%s_luminosity" % self._sources.point_source[0].name

            try:
                self._lumi_par_range = Parameter.get_parameter(key).par_range
                self._lumi_par_range = self._lumi_par_range.to_value(u.GeV / u.s)
            except ValueError:
                pass

            if self._logparabola or self._power_law:
                self._src_index_par_range = (
                    self._sources.point_source[0].parameters["index"].par_range
                )
            if self._logparabola:
                self._beta_index_par_range = (
                    self._sources.point_source[0].parameters["beta"].par_range
                )
            if self._logparabola or self._pgamma:
                self._E0_src_par_range = (
                    self._sources.point_source[0].parameters["norm_energy"].par_range
                )
            if self._seyfert:
                self._eta_par_range = (
                    self._sources.point_source[0].parameters["eta"].par_range
                )
                self._P_par_range = (
                    self._sources.point_source[0].parameters["P"].par_range
                )

        if self._sources.diffuse:
            self._diff_index_par_range = Parameter.get_parameter("diff_index").par_range
            self._diffuse_norm_par_range = Parameter.get_parameter(
                "diffuse_norm"
            ).par_range.to_value(1 / u.GeV / u.m**2 / u.s)

        if self._sources.atmospheric:
            self._F_atmo_par_range = Parameter.get_parameter(
                "F_atmo"
            ).par_range.to_value(1 / u.m**2 / u.s)

        if self._fit_ang_sys:
            self._ang_sys_par_range = Parameter.get_parameter(
                "ang_sys_add"
            ).par_range.to_value(u.rad)<|MERGE_RESOLUTION|>--- conflicted
+++ resolved
@@ -54,10 +54,7 @@
 from hierarchical_nu.utils.config_parser import ConfigParser
 from hierarchical_nu.utils.lifetime import LifeTime
 from hierarchical_nu.utils.roi import ROIList
-<<<<<<< HEAD
 from .source.source_info import SourceInfo
-=======
->>>>>>> 90c35692
 
 from omegaconf import OmegaConf
 
@@ -115,23 +112,12 @@
             )
         self._event_types = event_types
         self._events = events
-        if not isinstance(observation_time, dict):
-            observation_time = {dm: observation_time}
         self._observation_time = observation_time
         self._n_grid_points = n_grid_points
         self._nshards = nshards
         self._priors = priors
         self._use_event_tag = use_event_tag
 
-<<<<<<< HEAD
-=======
-        self._sources.organise()
-
-        self._bg = False
-        if self._sources.background:
-            self._bg = True
-
->>>>>>> 90c35692
         stan_file_name = os.path.join(STAN_GEN_PATH, "model_code")
 
         self._reload = reload
@@ -170,16 +156,6 @@
         logger_code_gen.propagate = False
 
         # Check if we should use Nex_src directly as fit parameter and not use L
-<<<<<<< HEAD
-=======
-        try:
-            Parameter.get_parameter("Nex_src")
-            self._use_nex = True
-        except ValueError:
-            self._use_nex = False
-
-        # Check for shared luminosity and src_index params
->>>>>>> 90c35692
         try:
             Parameter.get_parameter("Nex_src")
             self._use_nex = True
@@ -1958,16 +1934,11 @@
             raise ValueError("Cannot perform fits with zero events")
         fit_inputs["N"] = self._events.N
         # Number of shards and max. events per shards only used if multithreading is desired
-<<<<<<< HEAD
-        fit_inputs["N_shards"] = self._nshards
-        fit_inputs["J"] = ceil(fit_inputs["N"] / fit_inputs["N_shards"])
-=======
         fit_inputs["N_shards"] = self._nshards if self._nshards > 0 else 1
         try:
             fit_inputs["J"] = ceil(fit_inputs["N"] / fit_inputs["N_shards"])
         except ZeroDivisionError:
             fit_inputs["J"] = fit_inputs["N"]
->>>>>>> 90c35692
         fit_inputs["Ns_tot"] = len([s for s in self._sources.sources])
         fit_inputs["Edet"] = self._events.energies.to_value(u.GeV)
         fit_inputs["omega_det"] = self._events.unit_vectors
@@ -2117,16 +2088,11 @@
                 fit_inputs["Nex_src_min"] = self._nex_par_range[0]
                 fit_inputs["Nex_src_max"] = self._nex_par_range[1]
 
-<<<<<<< HEAD
             try:
                 fit_inputs["Lmin"] = self._lumi_par_range[0]
                 fit_inputs["Lmax"] = self._lumi_par_range[1]
             except AttributeError:
                 pass
-=======
-            fit_inputs["Lmin"] = self._lumi_par_range[0]
-            fit_inputs["Lmax"] = self._lumi_par_range[1]
->>>>>>> 90c35692
 
             if self._fit_beta:
                 fit_inputs["beta_index_grid"] = self._exposure_integral[
