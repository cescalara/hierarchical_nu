--- conflicted
+++ resolved
@@ -38,12 +38,9 @@
         events: Events,
         observation_time: u.year,
         priors: Priors = Priors(),
-<<<<<<< HEAD
-        nshards: int = 0,
-=======
         atmo_flux_energy_points: int = 100,
         atmo_flux_theta_points: int = 30,
->>>>>>> 54e6ec54
+        nshards: int = 0,
     ):
         """
         To set up and run fits in Stan.
@@ -64,12 +61,9 @@
             self._sources,
             self._detector_model_type,
             priors=priors,
-<<<<<<< HEAD
             nshards=nshards,
-=======
             atmo_flux_energy_points=atmo_flux_energy_points,
             atmo_flux_theta_points=atmo_flux_theta_points,
->>>>>>> 54e6ec54
         )
 
         # Check for unsupported combinations
@@ -176,7 +170,6 @@
             cpp_options={"STAN_THREADS": True},
         )
 
-<<<<<<< HEAD
     def run(
         self,
         iterations: int = 1000,
@@ -190,9 +183,6 @@
         # Use threads_per_chain = nshards as default
         if not threads_per_chain and self._nshards > 0:
             threads_per_chain = self._nshards
-=======
-    def run(self, iterations=1000, chains=1, seed=None, **kwargs):
->>>>>>> 54e6ec54
 
         self._fit_inputs = self._get_fit_inputs()
 
@@ -201,12 +191,8 @@
             iter_sampling=iterations,
             chains=chains,
             seed=seed,
-<<<<<<< HEAD
-            show_console=True,
             show_progress=show_progress,
             threads_per_chain=threads_per_chain,
-=======
->>>>>>> 54e6ec54
             **kwargs
         )
 
