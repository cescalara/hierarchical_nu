import numpy as np
import os
from typing import Union, List, Dict
from astropy import units as u
from astropy.coordinates import SkyCoord
from astropy.time import Time
from scipy.interpolate import RegularGridInterpolator
import h5py
from matplotlib import pyplot as plt
from cmdstanpy import CmdStanModel
import logging
import collections
import ligo.skymap.plot
from pathlib import Path

from time import time as thyme

# from icecube_tools.utils.vMF import get_theta_p


from hierarchical_nu.utils.plotting import SphericalCircle

from hierarchical_nu.detector.icecube import EventType, NT, CAS
from hierarchical_nu.precomputation import ExposureIntegral
from hierarchical_nu.source.source import (
    Sources,
    PointSource,
    icrs_to_uv,
    BackgroundSource,
)
from hierarchical_nu.source.parameter import Parameter
from hierarchical_nu.source.flux_model import (
    IsotropicDiffuseBG,
    LogParabolaSpectrum,
    PowerLawSpectrum,
    TwiceBrokenPowerLaw,
    PGammaSpectrum,
)
from hierarchical_nu.source.cosmology import luminosity_distance
from hierarchical_nu.events import Events
from hierarchical_nu.utils.roi import ROI, CircularROI, ROIList

from hierarchical_nu.stan.interface import STAN_PATH, STAN_GEN_PATH
from hierarchical_nu.stan.sim_interface import StanSimInterface
from hierarchical_nu.utils.git import git_hash
from .source.source_info import SourceInfo


sim_logger = logging.getLogger(__name__)
sim_logger.setLevel(logging.WARNING)


class Simulation(SourceInfo):
    """
    To set up and run simulations.
    """

    @u.quantity_input
    def __init__(
        self,
        sources: Sources,
        event_types: Union[EventType, List[EventType]],
        observation_time: Dict[EventType, u.quantity.Quantity[u.year]],
        atmo_flux_energy_points: int = 100,
        atmo_flux_theta_points: int = 30,
        n_grid_points: int = 50,
        N: dict = {},
        asimov: bool = False,
    ):
        """
        To set up and run simulations.
        :param sources: Sources instance
        :param event_types: EventType or List thereof, to be included in the fit
        :param observation_time: astropy.units time for single event type or dictionary thereof with event type as key
        :param atmo_flux_energy_points: number of points for atmo spectrum energy interpolation
        :param atmo_flux_theta_points: number of points for atmo spectrum cos(theta) interpolation
        :param n_grid_points: number of grid points used per parameter in precomputation of exposure
        :param N: dict with EventType as key and list as entry, to force simulation of specific event numbers,
            e.g. {IC86_II: [1, 2, 3]} for a single season and 3 source components.
        :param asimov: set to True to simulate closest integer of expected number of events.
        """

        super().__init__(sources)
        if not isinstance(event_types, list):
            event_types = [event_types]
        if not isinstance(observation_time, dict):
<<<<<<< HEAD
            observation_time = {dm: observation_time}
=======
            observation_time = {event_types[0]: observation_time}
>>>>>>> 90c35692
        if not len(event_types) == len(observation_time):
            raise ValueError(
                "number of observation times must match number of event types"
            )
        self._event_types = event_types
        self._observation_time = observation_time
        self._n_grid_points = n_grid_points
        self._asimov = asimov

<<<<<<< HEAD
=======
        self._sources.organise()

        self._bg = False
        if self._sources.background:
            self._bg = True

>>>>>>> 90c35692
        self._exposure_integral = collections.OrderedDict()

        if asimov:
            N = {}
            for event_type in self._event_types:
                # dummy values
                N[event_type] = [1] * self._sources.N

        if N:
            for event_type in self._event_types:
                if not len(N[event_type]) == len(sources):
                    raise ValueError(
                        "Provided event numbers must match number of sources"
                    )

                if CAS in self._event_types and self._sources.atmospheric:
                    if N[CAS][-1] != 0:
                        sim_logger.warning("Setting atmospheric cascade events to zero")
                        N[CAS][-1] = 0

            self._force_N = True
            self._N = N

        else:
            self._force_N = False

        stan_file_name = os.path.join(STAN_GEN_PATH, "sim_code")

        self._stan_interface = StanSimInterface(
            stan_file_name,
            self._sources,
            self._event_types,
            atmo_flux_energy_points=atmo_flux_energy_points,
            atmo_flux_theta_points=atmo_flux_theta_points,
            force_N=self._force_N,
        )

        # Silence log output
        logger = logging.getLogger("hierarchical_nu.backend.code_generator")
        logger.propagate = False

        # Check for unsupported combinations
        if sources.atmospheric and self._event_types == [CAS]:
            raise NotImplementedError(
                "AtmosphericNuMuFlux currently only implemented "
                + "for use with NorthernTracksDetectorModel or "
                + "IceCubeDetectorModel"
            )

        if sources.atmospheric and sources.N == 1 and CAS in self._event_types:
            raise NotImplementedError(
                "AtmosphericNuMuFlux as the only source component "
                + "for IceCubeDetectorModel is not implemented. Just use "
                + "NorthernTracksDetectorModel instead."
            )

        self.events = None

    @property
    def expected_Nnu_per_comp(self):

        sim_inputs = self._get_sim_inputs()
        self._get_expected_Nnu(sim_inputs)

        return self._expected_Nnu_per_comp

    @property
    def Nex_et(self):

        sim_inputs = self._get_sim_inputs()
        self._get_expected_Nnu(sim_inputs)

        return self._Nex_et

    @property
    def sources(self):
        return self._sources

    def precomputation(
        self,
        exposure_integral: collections.OrderedDict = None,
        show_progress: bool = False,
    ):
        """
        Run the necessary precomputation
        :param exposure_integral: instance of ExposureIntegral if already available.
        :param show_progress: set to True if progress bars should be displayed.
        """

        if not exposure_integral:
            for event_type in self._event_types:
                if self._bg:
                    llh = self._sources.background._likelihoods[event_type]
                else:
                    llh = None
                self._exposure_integral[event_type] = ExposureIntegral(
                    self._sources,
                    event_type,
                    self._n_grid_points,
                    show_progress=show_progress,
                    bg_llh=llh,
                )

        else:
            self._exposure_integral = exposure_integral

    def compute_c_values(self, inplace: bool = False):
        """
        Method to re-compute all envelopes for rejection sampling,
        necessary for PPCs when spectral parameters are changed.
        """

        for eps in self._exposure_integral.values():
            eps._compute_c_values(inplace=inplace)

    def generate_stan_code(self):
        """
        Generate stan code from scratch
        """

        self._main_sim_filename = self._stan_interface.generate()

    def set_stan_filename(self, sim_filename):
        """
        Set stan file name for existing simulation code
        :param sim_filename: filename of stan code
        """

        self._main_sim_filename = sim_filename

    def compile_stan_code(self, include_paths=None):
        """
        Compile stan simulation code
        :param include_paths: list of directories to include stan files from
        """

        if not include_paths:
            include_paths = [STAN_PATH, STAN_GEN_PATH]

        stanc_options = {"include-paths": include_paths}

        self._main_sim = CmdStanModel(
            stan_file=self._main_sim_filename,
            stanc_options=stanc_options,
        )

    def setup_stan_sim(self, exe_file: Union[str, Path] = ".stan_files/sim_code"):
        """
        Reuse previously compiled model
        :param exe_file: Path to compiled stan file
        """

        self._main_sim = CmdStanModel(exe_file=exe_file)

    def run(self, seed=None, verbose=False, **kwargs):
        """
        Run the simulation.
        :param seed: random seed
        :param verbose: if True, print debug messages
        :param kwargs: kwargs passed to `cmdstanpy.CmdStanModel.sample()`
        """

        self._sim_inputs = self._get_sim_inputs(seed)
        self._expected_Nnu = self._get_expected_Nnu(self._sim_inputs)

        if self._asimov:
            # Override sim inputs with asimov-forced_N
            self._sim_inputs = self._get_sim_inputs(seed, asimov=True)

        # Create data field in sim inputs to handle number of expected events for each source component
        # self._Nex_et has all necessary information, dimension (detector models, source components)
        # In case of data being used as background, cut out the corresponding zero-entries
        if self.sources.background:
            Nex_et = self.Nex_et[:, :-1]
        else:
            Nex_et = self.Nex_et
        self._sim_inputs["Nex_et"] = Nex_et.tolist()

        if verbose:
            sim_logger.info(
                "Running a simulation with expected Nnu = %.2f events"
                % self._expected_Nnu
            )

        sim_output = self._main_sim.sample(
            data=self._sim_inputs,
            iter_sampling=1,
            chains=1,
            fixed_param=True,
            seed=seed,
            **kwargs,
        )

        self._sim_output = sim_output

        energies, coords, event_types, ang_errs = self._extract_sim_output()

        # Create filler MJD values, we are only doing time-averaged simulations
        mjd = Time([99.0] * len(energies), format="mjd")

        # Check for detected events
        if len(energies) != 0:
            self.events = Events(energies, coords, event_types, ang_errs, mjd)
        else:
            self.events = None

    def _extract_sim_output(self):
        try:
            energies = self._sim_output.stan_variable("Edet")[0] * u.GeV
            dirs = self._sim_output.stan_variable("event")[0]
            coords = SkyCoord(
                dirs.T[0],
                dirs.T[1],
                dirs.T[2],
                representation_type="cartesian",
                frame="icrs",
            )
            event_types = self._sim_output.stan_variable("event_type")[0]
            event_types = [int(_) for _ in event_types]

            # Kappa parameter of VMF distribution
            kappa = self._sim_output.stan_variable("kappa")[0]
            # Equivalent 1 sigma errors in deg
            ang_errs = get_theta_p(kappa, p=0.683) * u.deg

        except ValueError:
            # No detected events
            energies = [] * u.GeV
            coords = []
            event_types = []
            ang_errs = [] * u.deg

        return energies, coords, event_types, ang_errs

    def save(self, path, overwrite: bool = False):
        """
        Save simulation
        :param path: filename of simulation, should have extension `.h5`
        :param overwrite: if True, overwrite files with identical name
        """

        # Check if filename consists of a path to some directory as well as the filename
        dirname = os.path.dirname(path)
        filename = os.path.basename(path)
        if dirname:
            if not os.path.exists(dirname):
                sim_logger.warning(
                    f"{dirname} does not exist, saving instead to {os.getcwd()}"
                )
                dirname = os.getcwd()
        else:
            dirname = os.getcwd()
        path = Path(dirname) / Path(filename)

        if os.path.exists(path) and not overwrite:
            sim_logger.warning(f"File {filename} already exists.")
            file = os.path.splitext(filename)[0]
            ext = os.path.splitext(filename)[1]
            file += f"_{int(thyme())}"
            filename = file + ext

        path = Path(dirname) / Path(filename)

        with h5py.File(path, "w") as f:
            sim_folder = f.create_group("sim")

            inputs_folder = sim_folder.create_group("inputs")
            for key, value in self._sim_inputs.items():
                inputs_folder.create_dataset(key, data=value)

            outputs_folder = sim_folder.create_group("outputs")
            N = len(self._sim_output.stan_variable("Edet")[0])
            for key, value in self._sim_output.stan_variables().items():
                if key == "event":
                    reshaped_events = value[0].reshape((3, N)).T
                    outputs_folder.create_dataset(key, data=reshaped_events)

                else:
                    outputs_folder.create_dataset(key, data=value[0])

            source_folder = sim_folder.create_group("source")
            flux_unit = 1 / (u.m**2 * u.s)
            source_folder.create_dataset(
                "total_flux_int",
                data=self._sources.total_flux_int().to(flux_unit).value,
            )

            outputs_folder.create_dataset(
                "expected_Nnu_per_comp", data=self._expected_Nnu_per_comp
            )
            f.create_dataset("version", data=git_hash)

        self.events.to_file(path, append=True)

        return path  # noqa: F821

    def show_spectrum(
        self, *components: str, scale: str = "linear", population: bool = False
    ):
        """
        Show binned spectrum of simulated data
        :param components: not used? what is this? # TODO fix
        :param scale: either `linear` or `log` to change y-axis scale of histograms
        :param population: if True, display all point sources as one entry
        """

        hatch_cycle = ["/", "\\", "|", "-", "+", "x", "o", "O", ".", "*"]
        Esrc = self._sim_output.stan_variable("Esrc")[0]
        E = self._sim_output.stan_variable("E")[0]
        lam = self._sim_output.stan_variable("Lambda")[0] - 1
        if not np.all(Esrc >= E):
            sim_logger.critical(
                "Some event has lower energy in its source than in the detector frame"
            )
        Edet = self.events.energies.value
        Emin_det = self._get_min_det_energy().to(u.GeV).value

        N = len(self._sources)
        N_ps = len(self._sources.point_source)

        if not population:
            Esrc_plot = [Esrc[np.nonzero(lam == float(i))] for i in range(N)]
            E_plot = [E[np.nonzero(lam == float(i))] for i in range(N)]
            Edet_plot = [Edet[np.nonzero(lam == float(i))] for i in range(N)]
        else:
            # compress all PSs into one entry
            Esrc_plot = [
                np.concatenate(
                    [Esrc[np.nonzero(lam == float(i))] for i in range(N_ps)]
                ),
                Esrc[np.nonzero(lam == float(N_ps))],
                Esrc[np.nonzero(lam == float(N_ps + 1))],
            ]
            E_plot = [
                np.concatenate([E[np.nonzero(lam == float(i))] for i in range(N_ps)]),
                E[np.nonzero(lam == float(N_ps))],
                E[np.nonzero(lam == float(N_ps + 1))],
            ]
            Edet_plot = [
                np.concatenate(
                    [Edet[np.nonzero(lam == float(i))] for i in range(N_ps)]
                ),
                Edet[np.nonzero(lam == float(N_ps))],
                Edet[np.nonzero(lam == float(N_ps + 1))],
            ]

        bins = np.logspace(
            np.log10(Emin_det),
            np.log10(Parameter.get_parameter("Emax").value.to(u.GeV).value),
            20,
            base=10,
        )

        if not population:
            sources = self._sources
        else:
            sources = [self._sources[0]]
            if self._sources.diffuse:
                sources.append(self._sources.diffuse)
            if self._sources.atmospheric:
                sources.append(self._sources.atmospheric)

        fig, ax = plt.subplots(3, 1)

        for c, (source, hatch, _Esrc, _E, _Edet) in enumerate(
            zip(sources, hatch_cycle, Esrc_plot, E_plot, Edet_plot)
        ):
            if c == 0:
                _bsrc = np.zeros(bins[:-1].shape)
                if not population:
                    label = source.name + " at source"
                else:
                    label = "population at source"
                # This is only needed s.t. flake does not complain
                _nEsrc = 0
            else:
                _bsrc += _nEsrc
                label = source.name

            _nEsrc, _, _ = ax[0].hist(
                _Esrc, bins=bins, label=label, bottom=_bsrc, alpha=0.5, hatch=hatch
            )

            if c == 0:
                _b = np.zeros(bins[:-1].shape)
                if not population:
                    label = source.name + " at detector"
                else:
                    label = "population at detector"
                _nE = 0
            else:
                _b += _nE
                label = source.name
            _nE, _, _ = ax[1].hist(
                _E, bins=bins, label=label, bottom=_b, alpha=0.5, hatch=hatch
            )

            if c == 0:
                _bdet = np.zeros(bins[:-1].shape)
                if not population:
                    label = source.name + ", detected"
                else:
                    label = "population, detected"
                _nEdet = 0
            else:
                _bdet += _nEdet
                label = source.name
            _nEdet, _, _ = ax[2].hist(
                _Edet, bins=bins, label=label, bottom=_bdet, alpha=0.5, hatch=hatch
            )

        for a in ax:
            a.set_xscale("log")
            a.set_yscale(scale)
            a.set_xlabel("E")
            a.legend()

        return fig, ax

    def show_skymap(
        self,
        track_zoom: float = 1.0,
        subplot_kw: dict = {"projection": "astro degrees mollweide"},
        population: bool = False,
    ):
        """
        :param track_zoom: Increase radius of track events by this factor for visibility
        :param subplot_kw: Customise projection style and boundaries with ligo.skymap
        :param population: if True, display all point sources as one entry
        """

        try:
            lam = list(
                self._sim_output.stan_variable("Lambda")[0] - 1
            )  # avoid Stan-style indexing
        except AttributeError:
            lam = list(self._sim_output.stan_variable["Lambda"][0] - 1)
        Ns = self._sim_inputs["Ns"]

        # Reduce the amount of labels in the legend and various colors for large populations
        # plot all point sources in one colour if so desired
        if population:
            label_cmap = plt.cm.Set1(list(range(self._sources.N - Ns + 1)))
        else:
            label_cmap = plt.cm.Set1(list(range(self._sources.N)))

        N_src_ev = sum([lam.count(_) for _ in range(Ns)])

        if self._sources.atmospheric and not self._sources.diffuse:
            N_bg_ev = 0
            N_atmo_ev = lam.count(Ns)

        else:
            N_bg_ev = lam.count(Ns)
            N_atmo_ev = lam.count(Ns + 1)

        fig, ax = plt.subplots(subplot_kw=subplot_kw)
        fig.set_size_inches((7, 5))

        self.events.coords.representation_type = "spherical"
        for r, d, l, e, t in zip(
            self.events.coords.icrs.ra,
            self.events.coords.icrs.dec,
            lam,
            self.events.ang_errs,
            self.events.types,
        ):
            if not population:
                color = label_cmap[int(l)]
            elif l == Ns:
                color = label_cmap[1]
            elif l == Ns + 1:
                color = label_cmap[2]
            else:
                color = label_cmap[0]

            if t == NT.S:
                e = e * track_zoom  # to make tracks visible

            circle = SphericalCircle(
                (r, d),
                e,
                color=color,
                alpha=0.5,
                transform=ax.get_transform("icrs"),
            )

            ax.add_patch(circle)

        fig.suptitle(
            "N_src_events = %i, N_bg_events = %i, N_atmo_events = %i"
            % (N_src_ev, N_bg_ev, N_atmo_ev),
            y=0.85,
        )
        # fig.tight_layout()

        return fig, ax

    def setup_and_run(self, include_paths=None):
        """
        Wrapper around setup functions for convenience.
        """

        self.precomputation()
        self.generate_stan_code()
        self.compile_stan_code(include_paths=include_paths)
        self.run()

    def _get_sim_inputs(self, seed=None, asimov=False):
        sim_inputs = {}

        redshift = [
            s.redshift
            for s in self._sources.sources
            if isinstance(s, PointSource)
            or isinstance(s.flux_model, IsotropicDiffuseBG)
        ]
        if self._sources.point_source:
            D = [
                luminosity_distance(s.redshift).value
                for s in self._sources.sources
                if isinstance(s, PointSource)
            ]
            src_pos = [
                icrs_to_uv(s.dec.to_value(u.rad), s.ra.to_value(u.rad))
                for s in self._sources.sources
                if isinstance(s, PointSource)
            ]
            sim_inputs["D"] = D
            sim_inputs["varpi"] = src_pos
            sim_inputs["Ns"] = len(
                [s for s in self._sources.sources if isinstance(s, PointSource)]
            )
        else:
            sim_inputs["Ns"] = 0

        sim_inputs["z"] = redshift

        integral_grid = []
        integral_grid_2d = []
        atmo_integ_val = []
        rs_breaks = []
        rs_slopes = []
        rs_weights = []
        rs_N = []
        rs_norms = []
        Emin_det = []
        forced_N = []
        obs_time = []

        sim_inputs["Ngrid"] = self._n_grid_points

        sim_inputs["Emin"] = Parameter.get_parameter("Emin").value.to_value(u.GeV)
        sim_inputs["Emax"] = Parameter.get_parameter("Emax").value.to_value(u.GeV)

        if sim_inputs["Emin"] < 1e2:
            raise ValueError("Emin is lower than detector minimum energy")
        if sim_inputs["Emax"] > 1e9:
            raise ValueError("Emax is higher than detector maximum energy")

        if asimov:
            # Round expected number of events to nearest integer per source
            # distribute this number weighted with the Nex per event type over the event types
            N = np.rint(self._Nex_et.sum(axis=0)).astype(int)
            if not self.sources.background:
                self._N = np.zeros_like(self._Nex_et)
            else:
                self._N = np.zeros_like(self._Nex_et[:, :-1])
            for c, source in enumerate(self._sources):
                if isinstance(source, BackgroundSource):
                    break
                weights = self._Nex_et[:, c] / self._Nex_et[:, c].sum()

                if np.any(np.isnan(weights)):
                    N[:, c] = 0
                    continue

                # Sample et_idx for each source
                et_idx = np.random.choice(
                    range(len(self._event_types)),
                    p=weights,
                    size=np.rint(self._Nex_et[:, c].sum()).astype(int),
                )

                for i, et in enumerate(self._event_types):
                    # Count number at each idx
                    self._N[i, c] = np.count_nonzero(et_idx == i)
            N = {}
            for i, et in enumerate(self._event_types):
                N[et] = self._N[i].astype(int).tolist()

            self._N = N

        if self._sources.point_source:
            # This is copied from fit.py. While there is nothing being fit in a simulation,
            # for internal consistency the same approach of calculating Nex inside stan is used.
            # That means we need to check over which parameters is interpolated in the 1D or 2D grid,
            # hence we check which parameters would be free in a fit.

            key_index = self._sources.point_source[0].parameters["index"].name

            lumi_units = u.GeV / u.s

            try:
                sim_inputs["L"] = [
                    Parameter.get_parameter("%s_luminosity" % s.name).value.to_value(
                        lumi_units
                    )
                    for s in self._sources.point_source
                ]
            # If the individual parameters are not found we have a global luminosity
            except ValueError:
                try:
                    sim_inputs["L"] = [
                        Parameter.get_parameter("luminosity").value.to_value(lumi_units)
                    ] * len(self._sources.point_source)
                except ValueError:
                    sim_inputs["L"] = [np.nan] * len(self._sources.point_source)

            # Check for shared source index
            if self._shared_src_index:
                key = "src_index"
                key_beta = "beta_index"
                key_Enorm = "E0_src"

            # Otherwise just use first source in the list
            # grids is identical for all point sources
            else:
                key = "%s_src_index" % self._sources.point_source[0].name
                key_beta = "%s_beta_index" % self._sources.point_source[0].name
                key_Enorm = "%s_E0_src" % self._sources.point_source[0].name

            event_type = self._event_types[0]
            # This is a weird construct
            if self._fit_index:
                sim_inputs["src_index_grid"] = self._exposure_integral[
                    event_type
                ].par_grids[key]
            if self._logparabola or self._fit_index:
                sim_inputs["src_index"] = [
                    ps.flux_model.parameters["index"].value
                    for ps in self._sources.point_source
                ]

            if self._fit_beta:
                sim_inputs["beta_index_grid"] = self._exposure_integral[
                    event_type
                ].par_grids[key_beta]
            if self._logparabola:
                sim_inputs["beta_index"] = [
                    ps.flux_model.parameters["beta"].value
                    for ps in self._sources.point_source
                ]

            if self._fit_Enorm:
                sim_inputs["E0_src_grid"] = self._exposure_integral[
                    event_type
                ].par_grids[key_Enorm]
            if self._fit_Enorm or self._logparabola:
                sim_inputs["E0_src"] = [
                    ps.flux_model.parameters["norm_energy"].value.to_value(u.GeV)
                    for ps in self._sources.point_source
                ]
            if self._pgamma:
                sim_inputs["src_index"] = [
                    ps.flux_model.spectral_shape._src_index
                    for ps in self._sources.point_source
                ]

            sim_inputs["Emin_src"] = [
                ps.frame.transform(
                    Parameter.get_parameter("Emin_src").value, ps.redshift
                ).to_value(u.GeV)
                for ps in self._sources.point_source
            ]
            sim_inputs["Emax_src"] = [
                ps.frame.transform(
                    Parameter.get_parameter("Emax_src").value, ps.redshift
                ).to_value(u.GeV)
                for ps in self._sources.point_source
            ]

            if np.min(sim_inputs["Emin_src"]) < sim_inputs["Emin"]:
                raise ValueError(
                    "Minimum source energy may not be lower than minimum energy overall"
                )
            if np.max(sim_inputs["Emax_src"]) > sim_inputs["Emax"]:
                raise ValueError(
                    "Maximum source energy may not be higher than maximum energy overall"
                )

        if self._sources.diffuse:
            # Same as for point sources
            sim_inputs["Ngrid"] = len(
                self._exposure_integral[self._event_types[0]].par_grids["diff_index"]
            )

            sim_inputs["diff_index_grid"] = self._exposure_integral[
                self._event_types[0]
            ].par_grids["diff_index"]

            sim_inputs["diff_index"] = Parameter.get_parameter("diff_index").value

            sim_inputs["Emin_diff"] = self._sources.diffuse.frame.transform(
                Parameter.get_parameter("Emin_diff").value,
                self._sources.diffuse.redshift,
            ).to_value(u.GeV)
            sim_inputs["Emax_diff"] = self._sources.diffuse.frame.transform(
                Parameter.get_parameter("Emax_diff").value,
                self._sources.diffuse.redshift,
            ).to_value(u.GeV)

            if sim_inputs["Emin_diff"] < sim_inputs["Emin"]:
                raise ValueError(
                    "Minimum diffuse energy may not be lower than minimum energy overall"
                )
            if sim_inputs["Emax_diff"] > sim_inputs["Emax"]:
                raise ValueError(
                    "Maximum diffuse energy may not be higher than maximum energy overall"
                )

        for c, event_type in enumerate(self._event_types):
            obs_time.append(self._observation_time[event_type].to(u.s).value)

            try:
                Emin_det.append(
                    Parameter.get_parameter("Emin_det").value.to_value(u.GeV)
                )

            except ValueError:
                Emin_det.append(
                    Parameter.get_parameter(f"Emin_det_{event_type.P}").value.to_value(
                        u.GeV
                    )
                )

            # Rejection sampling
            # Loop over detector models
            # loop over source components
            container = self._exposure_integral[event_type]._envelope_container
            rs_norms.append([])
            rs_breaks.append([])
            rs_slopes.append([])
            rs_weights.append([])
            rs_N.append([])
            for c_s in range(self._sources.N):
                # Do not normalise, the target is not normalised either and
                # that is what we want to approximate
                if isinstance(self._sources[c_s], BackgroundSource):
                    break
                norms = container[c_s].low_values
                rs_norms[-1].append(norms.tolist())
                rs_breaks[-1].append(container[c_s].bins.tolist())
                rs_slopes[-1].append(container[c_s].slopes.tolist())
                rs_weights[-1].append(container[c_s].weights.tolist())
                rs_N[-1].append(container[c_s].N)

            if self._force_N:
                forced_N.append(self._N[event_type])

            integral_grid.append([])
            integral_grid_2d.append([])

            for grid in self._exposure_integral[event_type].integral_grid:

                if len(grid.shape) == 2:
                    integral_grid_2d[-1].append(np.log(grid.to_value(u.m**2)).tolist())

                else:
                    integral_grid[-1].append(np.log(grid.to_value(u.m**2)).tolist())

            if self._sources.atmospheric:
                atmo_integ_val.append(
                    self._exposure_integral[event_type]
                    .integral_fixed_vals[0]
                    .to(u.m**2)
                    .value
                )

        # Fill the various rs arrays with zero entries in the end
        # because stan doesn't support ragged structures
        # that might pop up if we use different bin sizes,
        # energy ranges etc for different spectra
        rs_N_max = np.max(rs_N)
        for c, et in enumerate(self._event_types):
            for c_s in range(self._sources.N):
                if isinstance(self._sources[c_s], BackgroundSource):
                    break
                # breaks has length rs_N_max + 1
                while len(rs_breaks[c][c_s]) < rs_N_max + 1:
                    rs_breaks[c][c_s].append(0)
                while len(rs_norms[c][c_s]) < rs_N_max:
                    rs_norms[c][c_s].append(0)
                while len(rs_slopes[c][c_s]) < rs_N_max:
                    rs_slopes[c][c_s].append(0)
                while len(rs_weights[c][c_s]) < rs_N_max:
                    rs_weights[c][c_s].append(0)

        try:
            ROIList.STACK[0]
        except IndexError:
            raise ValueError("An ROI is needed at this point.")

        v_lim_low = (np.cos(-ROIList.DEC_min().to_value(u.rad) + np.pi / 2) + 1.0) / 2
        v_lim_high = (np.cos(-ROIList.DEC_max().to_value(u.rad) + np.pi / 2) + 1.0) / 2

        if NT in self._event_types:
            # acos(2 * v - 1) = theta -> v = cos(theta) + 1 / 2
            # v from 0 to 1
            # Only sample from Northern hemisphere

            # theta from 0 (north) to pi (south), dec from pi/2 (north) to -pi/2 (south)
            # theta = -dec + pi/2
            cz_max = max(self._exposure_integral[NT].effective_area._cosz_bin_edges)
            v_lim_low_detector = ((np.cos(np.pi - np.arccos(cz_max)) + 1) / 2) + 1e-2

            if v_lim_low_detector > v_lim_low:
                v_lim_low = v_lim_low_detector

            if not v_lim_high > v_lim_low:
                raise ValueError("")

        sim_inputs["v_low"] = v_lim_low
        sim_inputs["v_high"] = v_lim_high
        if len(ROIList.STACK) > 1:
            sim_inputs["u_low"] = 0.0
            sim_inputs["u_high"] = 1.0
        else:
            # Finding the most efficient RA range for multiple ROIs is not implemented yet
            sim_inputs["u_low"] = ROIList.STACK[0].RA_min.to_value(u.rad) / (
                2.0 * np.pi
            )
            sim_inputs["u_high"] = ROIList.STACK[0].RA_max.to_value(u.rad) / (
                2.0 * np.pi
            )

        # For circular ROI the center point and radius are needed
        if isinstance(ROIList.STACK[0], CircularROI):
            radii = [_.radius.to_value(u.rad) for _ in ROIList.STACK]
            sim_inputs["roi_radius"] = radii
            centers = []
            for roi in ROIList.STACK:
                roi.center.representation_type = "cartesian"
                centers.append(np.array([roi.center.x, roi.center.y, roi.center.z]))
            sim_inputs["roi_center"] = centers

        flux_units = 1 / (u.m**2 * u.s)

        if self._sources.diffuse:
            diffuse_bg = self._sources.diffuse
            sim_inputs["F_diff"] = diffuse_bg.flux_model.total_flux_int.to_value(
                flux_units
            )

        if self._sources.atmospheric:
            # Parameter F_atmo is created when adding atmo to the source list
            sim_inputs["F_atmo"] = Parameter.get_parameter("F_atmo").value.to_value(
                flux_units
            )

        sim_inputs["integral_grid"] = integral_grid
        sim_inputs["integral_grid_2d"] = integral_grid_2d
        if self._sources.atmospheric:
            sim_inputs["atmo_integ_val"] = atmo_integ_val
        sim_inputs["Emin_det"] = Emin_det
        sim_inputs["rs_N"] = rs_N
        sim_inputs["rs_breaks"] = rs_breaks
        sim_inputs["rs_weights"] = rs_weights
        sim_inputs["rs_slopes"] = rs_slopes
        sim_inputs["rs_norms"] = rs_norms
        sim_inputs["rs_N_max"] = rs_N_max
        sim_inputs["T"] = obs_time
        if self._force_N:
            sim_inputs["forced_N"] = forced_N

        sim_inputs["event_types"] = [_.S for _ in self._event_types]

        # Remove np.ndarrays for use with cmdstanpy
        sim_inputs = {
            k: v if not isinstance(v, np.ndarray) else v.tolist()
            for k, v in sim_inputs.items()
        }

        return sim_inputs

    @property
    def expected_Nnu(self):
        return self._get_expected_Nnu(self._get_sim_inputs())

    @property
    def Nex_et(self):
        self._get_expected_Nnu(self._get_sim_inputs())
        return self._Nex_et

    def _get_expected_Nnu(self, sim_inputs):
        """
        Calculates expected number of neutrinos to be simulated.
        Uses same approach as in the Stan code for cross-checks.
        :param sim_inputs: simulation input dictionary
        """

        sim_inputs_ = sim_inputs.copy()

        if self._logparabola:
            spectrum = "logparabola"
        elif self._pgamma:
            spectrum = "pgamma"
        elif self._power_law:
            spectrum = "power_law"
        else:
            spectrum = "none"

        fit_params = []
        if self._fit_index:
            fit_params.append("index")
        if self._fit_beta:
            fit_params.append("beta_index")
        if self._fit_Enorm:
            fit_params.append("E0_src")

        Nex_et = np.zeros((len(self._event_types), self._sources.N))
        for c, event_type in enumerate(self._event_types):
            integral_grid = sim_inputs_["integral_grid"][c]
            integral_grid_2d = sim_inputs_["integral_grid_2d"][c]
            try:
                flux_conv_ = self._sources.point_source_spectrum.flux_conv_
            except (ValueError, AttributeError):
                # In this case flux_conv_ is not used
                flux_conv_ = lambda x: x
            Nex_et[c] = _get_expected_Nnu_(
                c,
                sim_inputs_,
                flux_conv_,
                integral_grid,
                integral_grid_2d,
                spectrum,
                fit_params,
                bool(self._sources.point_source),
                self._sources.diffuse,
                self._sources.atmospheric,
                self._shared_luminosity,
                self._sources,
                self._bg,
            )

        self._Nex_et = Nex_et
        # Nnu per source source component
        self._expected_Nnu_per_comp = np.sum(self._Nex_et, axis=0)

        return np.sum(self._Nex_et)

    @classmethod
    def from_file(cls, filename):
        raise NotImplementedError()

    def _get_min_det_energy(self):
        """
        Check for different definitions of minimum detected
        energy in parameter settings and return relevant
        value.

        This is necessary as it is possible to specify Emin_det
        or (Emin_det_tracks, Emin_det_cascades).
        """

        try:
            Emin_det = Parameter.get_parameter("Emin_det").value

        except ValueError:
            Edets = []
            for et in self._event_types:
                Edets.append(Parameter.get_parameter(f"Emin_det_{et.P}").value)

            Emin_det = min(Edets)

        return Emin_det


class SimInfo:
    def __init__(self, truths, inputs, outputs):
        """
        To store and reference simulation inputs/info.

        TODO: instead work on Simualtion.from_file() method
        to fully load simulation from output file.
        """

        self.truths = truths

        self.inputs = inputs

        self.outputs = outputs

    @classmethod
    def from_file(cls, filename):
        inputs = {}
        outputs = {}
        with h5py.File(filename, "r") as f:
            inputs_folder = f["sim/inputs"]
            source_folder = f["sim/source"]
            outputs_folder = f["sim/outputs"]

            input_keys = list(f["sim/inputs"].keys())

            atmo = False
            diff = False
            ps = False
            pgamma = False
            powerlaw = False
            logparabola = False
            for key in inputs_folder:
                inputs[key] = inputs_folder[key][()]

                if key == "F_atmo":
                    atmo = True

                if key == "F_diff":
                    diff = True

                if key == "L":
                    ps = True

            if "E0_src" and "beta_index" in input_keys:
                logparabola = True
            elif "E0_src" in input_keys:
                pgamma = True
            else:
                powerlaw = True

            for key in source_folder:
                inputs[key] = source_folder[key][()]

            for key in outputs_folder:
                outputs[key] = outputs_folder[key][()]

        truths = {}

        if ps:
            truths["L"] = inputs["L"]
            if powerlaw or logparabola:
                truths["src_index"] = inputs["src_index"]
            if logparabola:
                truths["beta_index"] = inputs["beta_index"]
            if pgamma or logparabola:
                truths["E0_src"] = inputs["E0_src"]

        if diff:
            truths["F_diff"] = inputs["F_diff"]
            truths["diff_index"] = inputs["diff_index"]

        if atmo:
            truths["F_atmo"] = inputs["F_atmo"]
        try:
            truths["Ftot"] = inputs["total_flux_int"]
            truths["f_arr"] = outputs["f_arr"]
            truths["f_arr_astro"] = outputs["f_arr_astro"]
            truths["f_det"] = outputs["f_det"]
            truths["f_det_astro"] = outputs["f_det_astro"]
        except KeyError:
            pass

        return cls(truths, inputs, outputs)

    @classmethod
    def merge(cls, background, point_source, output):
        """
        Check if two simulations are compatible to merge and do so
        Intended to merge pure background and pure point source simulations
        Does not recalculate all derived quantities, e.g. fractional fluxes
        :param background: path to background simulation
        :param point_source: path to point source simulation
        :param output: path at which merged simulation will be saved
        """

        # Meow
        from astropy.coordinates import concatenate as cat
        from astropy.time import Time

        bg = cls.from_file(background)
        ps = cls.from_file(point_source)

        bg_events = Events.from_file(background)
        ps_events = Events.from_file(point_source)

        energies = np.hstack((ps_events.energies, bg_events.energies))
        coords = cat((ps_events.coords, bg_events.coords))
        types = np.hstack((ps_events.types, bg_events.types))
        mjd = np.hstack((ps_events.mjd.to_value("mjd"), bg_events.mjd.to_value("mjd")))
        mjd = Time(mjd, format="mjd")
        ang_errs = np.hstack((ps_events.ang_errs, bg_events.ang_errs))

        # Create common event objects
        events = Events(energies, coords, types, ang_errs, mjd)

        # Truths keys
        ps_keys = ["L", "src_index", "beta_index", "E0_src"]
        bg_keys = ["F_atmo", "F_diff", "diff_index"]

        truths = {}
        for key in ps_keys:
            try:
                truths[key] = ps.truths[key]
            except KeyError:
                continue
        for key in bg_keys:
            truths[key] = bg.truths[key]

        # Need to merge Lambda values for true associations
        # Keep to usual order: first point sources, diffuse astro, diffuse atmo
        Lambdas_ps = ps.outputs["Lambda"]
        N_ps = ps.inputs["D"].size
        Lambdas_bg = bg.outputs["Lambda"]
        Lambdas_bg_for_merging = np.zeros_like(Lambdas_bg)
        bg_components = np.unique(bg.outputs["Lambda"]).size
        for i in range(1, bg_components + 1):
            Lambdas_bg_for_merging[Lambdas_bg == i] = N_ps + i

        Lambdas = np.hstack((Lambdas_ps, Lambdas_bg_for_merging))

        try:
            ps.inputs["forced_N"]
            ps_forced_N = True
        except KeyError:
            ps_forced_N = False

        try:
            bg.inputs["forced_N"]
            bg_forced_N = True
        except KeyError:
            bg_forced_N = False

        with h5py.File(output, "w") as f:
            # Dummy folders
            sim_folder = f.create_group("sim")
            source_folder = sim_folder.create_group("source")
            inputs_folder = sim_folder.create_group("inputs")
            for key in ps_keys:
                try:
                    inputs_folder.create_dataset(key, data=ps.inputs[key])
                except KeyError:
                    continue
            for key in bg_keys:
                inputs_folder.create_dataset(key, data=bg.inputs[key])
            if ps_forced_N and bg_forced_N:
                inputs_folder.create_dataset(
                    "forced_N",
                    data=np.hstack((ps.inputs["forced_N"], bg.inputs["forced_N"])),
                )
            elif ps_forced_N:
                inputs_folder.create_dataset("forced_N", data=ps.inputs["forced_N"])
            outputs_folder = sim_folder.create_group("outputs")
            for key, value in truths.items():
                outputs_folder.create_dataset(key, data=value)
            outputs_folder.create_dataset("Lambda", data=Lambdas)

        events.to_file(output, append=True)


def _get_expected_Nnu_(
    c,
    sim_inputs,
    flux_conv_,
    integral_grid,
    integral_grid_2d,
    spectrum,
    fit_params,
    point_source=False,
    diffuse=False,
    atmospheric=False,
    shared_luminosity=True,
    sources=None,
    data_bg=False,
):
    """
    Helper function for calculating expected Nnu
    using stan sim_inputs.
    TODO: include in sim class, it is not used anywhere else for that matter
    """

    n_params = 0
    if point_source:
        if spectrum == "logparabola":
            beta_index = sim_inputs["beta_index"]
            E0_src = sim_inputs["E0_src"]
            src_index = sim_inputs["src_index"]
        elif spectrum == "power_law":
            src_index = sim_inputs["src_index"]
        elif spectrum == "pgamma":
            E0_src = sim_inputs["E0_src"]
            src_index = [0.0] * len(sim_inputs["D"])

        if "index" in fit_params:
            src_index_grid = sim_inputs["src_index_grid"]
            n_params += 1
            fit_index = True
        else:
            fit_index = False
        if "beta_index" in fit_params:
            beta_index_grid = sim_inputs["beta_index_grid"]
            n_params += 1
            fit_beta = True
        else:
            fit_beta = False
        if "E0_src" in fit_params:
            E0_src_grid = sim_inputs["E0_src_grid"]
            n_params += 1
            fit_Enorm = True
        else:
            fit_Enorm = False
    if diffuse:
        diff_index = sim_inputs["diff_index"]
        diff_index_grid = sim_inputs["diff_index_grid"]

    Ns = sim_inputs["Ns"]

    F = []
    eps = []

    if point_source:
        for i, (d, Emin_src, Emax_src) in enumerate(
            zip(sim_inputs["D"], sim_inputs["Emin_src"], sim_inputs["Emax_src"])
        ):

            if n_params == 2:
                first = True
                if fit_index:
                    first_grid = src_index_grid
                    first_param = src_index[i]
                    first = False
                if fit_beta:
                    if first:
                        first_grid = beta_index_grid
                        first_param = beta_index[i]
                        first = False
                    else:
                        second_grid = beta_index_grid
                        second_param = beta_index[i]
                if fit_Enorm:
                    second_grid = E0_src_grid
                    second_param = E0_src[i]
                interp = RegularGridInterpolator(
                    (first_grid, second_grid), integral_grid_2d[i]
                )
                E0 = sim_inputs["E0_src"][i]
                beta = sim_inputs["beta_index"][i]
                eps.append(np.exp(interp(np.array([first_param, second_param])))[0])
            elif fit_index:
                grid = sim_inputs["src_index_grid"]
                param = src_index[i]
            elif fit_beta:
                grid = sim_inputs["beta_index_grid"]
                param = beta_index[i]
            elif fit_Enorm:
                grid = np.log(sim_inputs["E0_src_grid"])
                param = np.log(E0_src[i])

            if spectrum == "logparabola":
                E0 = E0_src[i]
                beta = beta_index[i]
            elif spectrum == "pgamma":
                E0 = E0_src[i]
                beta = 0
            else:
                E0 = 0
                beta = 0
            if n_params == 1:
                eps.append(np.exp(np.interp(param, grid, integral_grid[i])))

            l = sim_inputs["L"][i]

            if np.isnan(l):
                flux = sources.point_source[i].flux_model.total_flux_density.to_value(
                    u.GeV / u.s / u.m**2
                )
                flux = flux * flux_conv_(
                    alpha=src_index[i],
                    e_low=Emin_src,
                    e_up=Emax_src,
                    beta=beta,
                    e_0=E0,
                )
            else:
                flux = l / (4 * np.pi * np.power(d * 3.086e22, 2))
                flux = flux * flux_conv_(
                    alpha=src_index[i],
                    e_low=Emin_src,
                    e_up=Emax_src,
                    beta=beta,
                    e_0=E0,
                )
            F.append(flux)

    if diffuse:
        eps.append(np.exp(np.interp(diff_index, diff_index_grid, integral_grid[-1])))

    if atmospheric:
        eps.append(sim_inputs["atmo_integ_val"][c])

    if data_bg:
        eps.append(0.0)

    eps = np.array(eps) * sim_inputs["T"][c]

    if diffuse:
        F.append(sim_inputs["F_diff"])

    if atmospheric:
        F.append(sim_inputs["F_atmo"])

    if data_bg:
        F.append(0.0)

    return eps * np.array(F)<|MERGE_RESOLUTION|>--- conflicted
+++ resolved
@@ -84,11 +84,7 @@
         if not isinstance(event_types, list):
             event_types = [event_types]
         if not isinstance(observation_time, dict):
-<<<<<<< HEAD
-            observation_time = {dm: observation_time}
-=======
             observation_time = {event_types[0]: observation_time}
->>>>>>> 90c35692
         if not len(event_types) == len(observation_time):
             raise ValueError(
                 "number of observation times must match number of event types"
@@ -98,15 +94,6 @@
         self._n_grid_points = n_grid_points
         self._asimov = asimov
 
-<<<<<<< HEAD
-=======
-        self._sources.organise()
-
-        self._bg = False
-        if self._sources.background:
-            self._bg = True
-
->>>>>>> 90c35692
         self._exposure_integral = collections.OrderedDict()
 
         if asimov:
