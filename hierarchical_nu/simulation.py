--- conflicted
+++ resolved
@@ -159,12 +159,7 @@
             chains=1,
             fixed_param=True,
             seed=seed,
-<<<<<<< HEAD
-            show_console=False,
-            show_progress=verbose
-=======
             **kwargs,
->>>>>>> 54e6ec54
         )
 
         self._sim_output = sim_output
