import numpy as np
import h5py

import matplotlib.pyplot as plt
from matplotlib import colors
import matplotlib.cm as cm

from astropy import units as u
from astropy.coordinates import SkyCoord
from astropy.time import Time

import ligo.skymap.plot


from icecube_tools.utils.vMF import get_kappa

from hierarchical_nu.source.parameter import Parameter
from hierarchical_nu.utils.roi import (
    ROI,
    RectangularROI,
    CircularROI,
    FullSkyROI,
    ROIList,
)
from hierarchical_nu.source.source import Sources
from hierarchical_nu.utils.plotting import SphericalCircle
from hierarchical_nu.detector.icecube import Refrigerator
from hierarchical_nu.detector.icecube import EventType

import logging

from typing import List
import numpy.typing as npt

logger = logging.getLogger(__name__)
logger.setLevel(logging.INFO)


class Events:
    """
    Events class for the storage of event observables
    """

    @u.quantity_input
    def __init__(
        self,
        energies: u.GeV,
        coords: SkyCoord,
        types,
        ang_errs: u.deg,
        mjd: Time,
    ):
        """
        Events class for the storage of event observables
        """

        self._recognised_types = [_.S for _ in Refrigerator.detectors]

        self._energies = energies

        self._mjd = mjd

        coords.representation_type = "spherical"
        self._coords = coords
        coords.representation_type = "cartesian"
        self._unit_vectors = np.array(
            [coords.x.value, coords.y.value, coords.z.value]
        ).T

        if all([t in self._recognised_types for t in types]):
            self._types = types
        else:
            raise ValueError("Event types not recognised")

        self._ang_errs = ang_errs

    def remove(self, i):
        """
        Remove the event at index i
        :param i: Event index
        """
        self._energies = np.delete(self._energies, i)
        self._coords = np.delete(self._coords, i)
        self._unit_vectors = np.delete(self._unit_vectors, i, axis=0)
        self._types = np.delete(self._types, i)
        self._ang_errs = np.delete(self._ang_errs, i)
        self._mjd = np.delete(self._mjd, i)

    @property
    def N(self):
        try:
            return self.types.size
        except AttributeError:
            return len(self.types)

    def select(self, mask: npt.NDArray[np.bool_]):
        """
        Select some subset of existing events by providing a mask.
        :param mask: Array of bools with same length as event properties.
        """

        assert len(mask) == self.N

        self._energies = self._energies[mask]
        self._coords = self._coords[mask]
        self._unit_vectors = self._unit_vectors[mask]
        self._types = self._types[mask]
        self._ang_errs = self._ang_errs[mask]
        self._mjd = self._mjd[mask]

    @property
    def energies(self):
        return self._energies

    @property
    def coords(self):
        return self._coords

    @property
    def unit_vectors(self):
        return self._unit_vectors

    @property
    def types(self):
        return self._types

    @property
    def ang_errs(self):
        return self._ang_errs

    @property
    def kappas(self):
        return get_kappa(self._ang_errs.to_value(u.deg), p=0.683)

    @property
    def mjd(self):
        return self._mjd

    @classmethod
<<<<<<< HEAD
    def from_file(cls, filename, group_name=None):
=======
    def from_file(cls, filename, apply_tags: bool = False, group_name=None):
>>>>>>> 0291f043
        with h5py.File(filename, "r") as f:
            if group_name is None:
                events_folder = f["events"]
            else:
                events_folder = f[group_name]

            energies = events_folder["energies"][()] * u.GeV
            uvs = events_folder["unit_vectors"][()]
            types = events_folder["event_types"][()]
            ang_errs = events_folder["ang_errs"][()] * u.deg

            # For backwards compatibility
            try:
                mjd = events_folder["mjd"][()]
            except KeyError:
                mjd = [99.0] * len(energies)

        coords = SkyCoord(
            uvs.T[0], uvs.T[1], uvs.T[2], representation_type="cartesian", frame="icrs"
        )

        time = Time(mjd, format="mjd")

        coords.representation_type = "spherical"

        ra = coords.ra.rad * u.rad
        dec = coords.dec.rad * u.rad

        coords.representation_type = "cartesian"
        mask = []
        if ROIList.STACK:
            logger.info("Applying ROIs to event selection")
            for roi in ROIList.STACK:
                # TODO add reco energy cut for all event types
                if isinstance(roi, CircularROI):
                    mask.append(
                        (roi.radius >= roi.center.separation(coords))
                        & (mjd <= roi.MJD_max)
                        & (mjd >= roi.MJD_min)
                    )
                else:
                    if roi.RA_min > roi.RA_max:
                        mask.append(
                            (dec <= roi.DEC_max)
                            & (dec >= roi.DEC_min)
                            & ((ra >= roi.RA_min) | (ra <= roi.RA_max))
                            & (mjd <= roi.MJD_max)
                            & (mjd >= roi.MJD_min)
                        )

                    else:
                        mask.append(
                            (dec <= roi.DEC_max)
                            & (dec >= roi.DEC_min)
                            & (ra >= roi.RA_min)
                            & (ra <= roi.RA_max)
                            & (mjd <= roi.MJD_max)
                            & (mjd >= roi.MJD_min)
                        )

            idxs = np.logical_or.reduce(mask)

            return cls(
                energies[idxs], coords[idxs], types[idxs], ang_errs[idxs], time[idxs]
            )
        else:
            logger.info("Applying no ROIs to event selection")
            return cls(energies, coords, types, ang_errs, time)

    def to_file(self, filename, append=False, group_name=None):
        self._file_keys = ["energies", "unit_vectors", "event_types", "ang_errs", "mjd"]
        self._file_values = [
            self.energies.to(u.GeV).value,
            self.unit_vectors,
            self.types,
            self.ang_errs.to(u.deg).value,
            self.mjd.mjd,
        ]

        if append:
            with h5py.File(filename, "r+") as f:
                if group_name is None:
                    event_folder = f.create_group("events")
                else:
                    event_folder = f.create_group(group_name)

                for key, value in zip(self._file_keys, self._file_values):
                    event_folder.create_dataset(key, data=value)

        else:
            with h5py.File(filename, "w") as f:
                event_folder = f.create_group("events")

                for key, value in zip(self._file_keys, self._file_values):
                    event_folder.create_dataset(key, data=value)

    @u.quantity_input
    def get_tags(self, sources: Sources):
        """
        Idea: each event gets one PS (smallest distance), assumes that CircularROIs do not overlap
        :param sources: instance of `Sources`
        """

        logger.warning("Applying tags is experimental.")
        self.coords.representation_type = "spherical"
        ps_ra = np.array([_.ra.to_value(u.deg) for _ in sources.point_source]) * u.deg
        ps_dec = np.array([_.dec.to_value(u.deg) for _ in sources.point_source]) * u.deg
        ps_coords = SkyCoord(ra=ps_ra, dec=ps_dec, frame="icrs")
        tags = []
        for coord in self.coords:
            ang_dist = coord.separation(ps_coords).deg
            # Take source with smallest angular separation
            tags.append(np.argmin(ang_dist))
        return tags

    @classmethod
    def from_ev_file(cls, *seasons: EventType):
        """
        Load events from the 2021 data release
        :param seasons: arbitrary number of `EventType` identifying detector seasons of r2021 release.
        :return: :class:`hierarchical_nu.events.Events`
        """

        from icecube_tools.utils.data import RealEvents

        # Borrow from icecube_tools
        # Already exclude low energy events here, would be quite difficult later on
        try:
            _Emin_det = Parameter.get_parameter("Emin_det").value.to_value(u.GeV)
            events = RealEvents.from_event_files(*(s.P for s in seasons), use_all=True)
            events.restrict(ereco_low=_Emin_det)
        except ValueError:
            events = RealEvents.from_event_files(*(s.P for s in seasons), use_all=True)
            # Create a dict of masks for each season
            mask = {}
            for s in seasons:
                try:
                    _Emin_det = Parameter.get_parameter(
                        f"Emin_det_{s.P}"
                    ).value.to_value(u.GeV)
                    mask[s.P] = events.reco_energy[s.P] >= _Emin_det
                except ValueError:
                    raise ValueError("Emin_det not defined for all seasons.")
            events.mask = mask

        ra = np.hstack([events.ra[s.P] * u.rad for s in seasons])
        dec = np.hstack([events.dec[s.P] * u.rad for s in seasons])
        reco_energy = np.hstack([events.reco_energy[s.P] * u.GeV for s in seasons])
        types = np.hstack([events.ra[s.P].size * [s.S] for s in seasons])
        mjd = np.hstack([events.mjd[s.P] for s in seasons])

        # Conversion from 50% containment to 68% is already done in RealEvents
        ang_err = np.hstack([events.ang_err[s.P] * u.deg for s in seasons])
        coords = SkyCoord(ra=ra, dec=dec, frame="icrs")

        mask = []
        for roi in ROIList.STACK:
            if isinstance(roi, CircularROI):
                mask.append(
                    (
                        (roi.radius >= roi.center.separation(coords))
                        & (mjd <= roi.MJD_max)
                        & (mjd >= roi.MJD_min)
                    )
                )
            else:
                if roi.RA_min > roi.RA_max:
                    mask.append(
                        (dec <= roi.DEC_max)
                        & (dec >= roi.DEC_min)
                        & ((ra >= roi.RA_min) | (ra <= roi.RA_max))
                        & (mjd <= roi.MJD_max)
                        & (mjd >= roi.MJD_min)
                    )

                else:
                    mask.append(
                        (dec <= roi.DEC_max)
                        & (dec >= roi.DEC_min)
                        & (ra >= roi.RA_min)
                        & (ra <= roi.RA_max)
                        & (mjd <= roi.MJD_max)
                        & (mjd >= roi.MJD_min)
                    )

        mjd = Time(mjd, format="mjd")

        idxs = np.logical_or.reduce(mask)

        return cls(
            reco_energy[idxs], coords[idxs], types[idxs], ang_err[idxs], mjd[idxs]
        )

    @u.quantity_input
    def plot_energy(self, center_coords: SkyCoord, radius: 3 * u.deg, lw: float = 1.0):
        fig, ax = plt.subplots(
            subplot_kw={
                "projection": "astro degrees zoom",
                "center": center_coords,
                "radius": f"{radius.to_value(u.deg)} deg",
            },
            dpi=150,
        )

        logNorm = colors.LogNorm(
            self.energies.to_value(u.GeV).min(),
            self.energies.to_value(u.GeV).max(),
            clip=True,
        )
        linNorm = colors.Normalize(
            self.energies.to_value(u.GeV).min(),
            self.energies.to_value(u.GeV).max(),
            clip=True,
        )

        mapper = cm.ScalarMappable(norm=logNorm, cmap=cm.viridis_r)
        color = mapper.to_rgba(self.energies.to_value(u.GeV))

        self.coords.representation_type = "spherical"
        for r, d, c, e, energy in zip(
            self.coords.icrs.ra,
            self.coords.icrs.dec,
            color,
            self.ang_errs,
            np.log10(self.energies.to_value(u.GeV)),
        ):
            circle = SphericalCircle(
                (r, d),
                e,
                edgecolor=c,
                alpha=0.5,
                transform=ax.get_transform("icrs"),
                zorder=linNorm(energy) + 1,
                facecolor="None",
                lw=lw,
            )

            ax.add_patch(circle)

        ax.set_xlabel("RA")
        ax.set_ylabel("DEC")

        fig.colorbar(mapper, ax=ax, label=r"$\hat E~[\mathrm{GeV}]$")

        return fig, ax

    @u.quantity_input
    def plot_radial_excess(self, center: SkyCoord, radius: u.deg = 5 * u.deg):
        """
        Plot histogram of radial distance to a source located at center.
        Bin edges are equdistant in angle squared such that equal areas in polar coordinates
        (assuming Euclidian space for small angles) are covered by each bin.
        :param center: SkyCoord of center
        :param radius: Max radius of histogram
        """

        r2_bins = np.arange(
            0.0, np.power(radius.to_value(u.deg), 2) + 1.0 / 3.0, 1.0 / 3.0
        )
        sep = center.separation(self.coords).deg

        fig, ax = plt.subplots()
        ax.hist(sep**2, r2_bins, histtype="step")
        ax.set_xlabel("$\Psi^2$ [deg$^2$]")
        ax.set_ylabel("counts")

        return fig, ax<|MERGE_RESOLUTION|>--- conflicted
+++ resolved
@@ -137,11 +137,7 @@
         return self._mjd
 
     @classmethod
-<<<<<<< HEAD
-    def from_file(cls, filename, group_name=None):
-=======
     def from_file(cls, filename, apply_tags: bool = False, group_name=None):
->>>>>>> 0291f043
         with h5py.File(filename, "r") as f:
             if group_name is None:
                 events_folder = f["events"]
