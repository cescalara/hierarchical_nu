--- conflicted
+++ resolved
@@ -106,11 +106,7 @@
 
     @property
     def kappas(self):
-<<<<<<< HEAD
-        return 1.38 / self._ang_errs.to(u.rad).value ** 2
-=======
         return get_kappa(self._ang_errs.to_value(u.deg), p=0.683)
->>>>>>> bd85a29a
 
     @classmethod
     def from_file(cls, filename):
