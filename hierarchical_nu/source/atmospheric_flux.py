import pickle
from functools import lru_cache
import astropy.units as u
import numpy as np
import scipy
from scipy.integrate import dblquad, quad

from MCEq.core import MCEqRun
import crflux.models as crf


from .flux_model import FluxModel
from ..utils.cache import Cache
from ..backend import (
    UserDefinedFunction,
    StanArray,
    TruncatedParameterization,
    LogParameterization,
    StringExpression,
    FunctionCall,
    ReturnStatement,
    ForwardVariableDef,
)

Cache.set_cache_dir(".cache")


class _AtmosphericNuMuFluxStan(UserDefinedFunction):
    def __init__(
        self,
        splined_flux,
        log_energy_grid,
        theta_points: int = 50,
    ):

        UserDefinedFunction.__init__(
            self,
            "AtmosphericNumuFlux",
            ["true_energy", "true_dir"],
            ["real", "vector"],
            "real",
        )

        self.theta_points = theta_points

        cos_theta_grid = np.linspace(-1, 1, self.theta_points)

        spl_evals = np.empty((self.theta_points, len(log_energy_grid)))

        for i, cos_theta in enumerate(cos_theta_grid):

            spl_evals[i] = splined_flux(cos_theta, log_energy_grid).squeeze()

        with self:

            cos_theta = ForwardVariableDef("cos_theta", "real")
            cos_theta_bin_index = ForwardVariableDef("cos_theta_bin_index", "int")
            vals_cos_theta_low = ForwardVariableDef(
                "vals_cos_theta_low", "vector[%i]" % len(log_energy_grid)
            )
            vals_cos_theta_high = ForwardVariableDef(
                "vals_cos_theta_high", "vector[%i]" % len(log_energy_grid)
            )

            spl_evals_stan = StanArray("AtmosphericNuMuFluxGrid", "real", spl_evals)

            cos_theta_grid_stan = StanArray("cos_theta_grid", "real", cos_theta_grid)
            log_energy_grid_stan = StanArray("log_energy_grid", "real", log_energy_grid)

            truncated_e = TruncatedParameterization(
                "true_energy", 10 ** log_energy_grid[0], 10 ** log_energy_grid[-1]
            )
            log_trunc_e = LogParameterization(truncated_e)

            # Use abs() since the flux is symmetric around the horizon
            cos_theta << StringExpression(["abs(cos(pi() - acos(true_dir[3])))"])
            cos_theta_bin_index << FunctionCall(
                [cos_theta, cos_theta_grid_stan],
                "binary_search",
            )

            # StringExpression(["print(\"cos_dir = \",",cos_dir,")"])
            # StringExpression(["print(\"cos_theta_bin_index = \",",cos_theta_bin_index,")"])

            vals_cos_theta_low << FunctionCall(
                [spl_evals_stan[cos_theta_bin_index]], "to_vector"
            )
            vals_cos_theta_high << FunctionCall(
                [spl_evals_stan[cos_theta_bin_index + 1]], "to_vector"
            )

<<<<<<< HEAD
            # vect_spl_vals_low = FunctionCall(
            #    [spl_evals_stan[cos_theta_bin_index]], "to_vector"
            # )
            # vect_spl_vals_high = FunctionCall(
            #    [spl_evals_stan[cos_theta_bin_index + 1]], "to_vector"
            # )
=======
>>>>>>> 54e6ec54
            vect_log_e_grid = FunctionCall([log_energy_grid_stan], "to_vector")

            interpolated_energy_low = FunctionCall(
                [vect_log_e_grid, vals_cos_theta_low, log_trunc_e], "interpolate"
            )
            interpolated_energy_high = FunctionCall(
                [vect_log_e_grid, vals_cos_theta_high, log_trunc_e], "interpolate"
            )

            vector_log_trunc_e = ForwardVariableDef(
                "vector_interp_energies", "vector[2]"
            )
            vector_cosz_grid_points = ForwardVariableDef(
                "vector_cosz_grid_points", "vector[2]"
            )
            vector_log_trunc_e[1] << interpolated_energy_low
            vector_log_trunc_e[2] << interpolated_energy_high
            vector_cosz_grid_points[1] << cos_theta_grid_stan[cos_theta_bin_index]
            vector_cosz_grid_points[2] << cos_theta_grid_stan[cos_theta_bin_index + 1]

            interpolate_cosz = FunctionCall(
                [vector_cosz_grid_points, vector_log_trunc_e, cos_theta], "interpolate"
            )

            # Units of GeV^-1 m^-2 s^-1
            _ = ReturnStatement([(10**interpolate_cosz) * 1e4])


class AtmosphericNuMuFlux(FluxModel):

    CACHE_FNAME = "mceq_flux.pickle"
    EMAX = 1e9 * u.GeV
    EMIN = 1 * u.GeV
    THETA_BINS = 100

    @u.quantity_input
    def __init__(self, lower_energy: u.GeV, upper_energy: u.GeV, *args, **kwargs):
        super().__init__()
        self._setup()
        self._parameters = {}
        if (lower_energy < self.EMIN) or (upper_energy > self.EMAX):
            raise ValueError("Invalid energy bounds")
        self._lower_energy = lower_energy
        self._upper_energy = upper_energy

    def _setup(self):
        if self.CACHE_FNAME in Cache:
            with Cache.open(self.CACHE_FNAME, "rb") as fr:
                self._flux_spline = pickle.load(fr)
        else:
            mceq = MCEqRun(
                # High-energy hadronic interaction model
                interaction_model="SIBYLL23C",
                # cosmic ray flux at the top of the atmosphere
                primary_model=(crf.HillasGaisser2012, "H3a"),
                # zenith angle
                theta_deg=0.0,
            )

            theta_grid = np.degrees(np.arccos(np.linspace(0, 1, self.THETA_BINS)))
            numu_fluxes = []
            for theta in theta_grid:
                mceq.set_theta_deg(theta)
                mceq.solve()
                # TODO: Extend for cascade model?
                numu_fluxes.append(
                    (mceq.get_solution("numu") + mceq.get_solution("antinumu"))
                )

            theta_grid_2 = np.degrees(np.arccos(np.linspace(-1, 0, self.THETA_BINS)))[
                :-1
            ]
            numu_fluxes = numu_fluxes[::-1][:-1] + numu_fluxes

            emask = (mceq.e_grid < self.EMAX / u.GeV) & (
                mceq.e_grid > self.EMIN / u.GeV
            )
            splined_flux = scipy.interpolate.RectBivariateSpline(
                np.cos(np.radians(np.concatenate((theta_grid_2, theta_grid)))),
                np.log10(mceq.e_grid[emask]),
                np.log10(numu_fluxes)[:, emask],
            )
            self._flux_spline = splined_flux
            with Cache.open(self.CACHE_FNAME, "wb") as fr:
                pickle.dump(splined_flux, fr)

    def make_stan_function(self, energy_points=100, theta_points=50):
        log_energy_grid = np.linspace(
            np.log10(self.EMIN / u.GeV).value,
            np.log10(self.EMAX / u.GeV).value,
            energy_points,
        )

        stan_func = _AtmosphericNuMuFluxStan(
            self._flux_spline, log_energy_grid, theta_points
        )
        return stan_func

    @u.quantity_input
    def __call__(
        self, energy: u.GeV, dec: u.rad, ra: u.rad
    ) -> 1 / (u.GeV * u.s * u.cm**2 * u.sr):
        energy = np.atleast_1d(energy)
        if np.any((energy > self.EMAX) | (energy < self.EMIN)):
            raise ValueError(
                "Energy needs to be in {} < E {}".format(self.EMIN, self.EMAX)
            )

        cosz = np.atleast_1d(-np.sin(dec))

        try:
            result = np.power(10, self._flux_spline(cosz, np.log10(energy / u.GeV)))
        except ValueError as e:
            print("Error in spline evaluation. Are the evaluation points ordered?")
            raise e

        return np.squeeze(result) << (1 / (u.GeV * u.s * u.cm**2 * u.sr))

    @lru_cache(maxsize=None)
    def call_fast(self, energy, dec, ra):
        energy = np.atleast_1d(energy)
        if np.any((energy > self.EMAX.value) | (energy < self.EMIN.value)):
            raise ValueError(
                "Energy needs to be in {} < E {}".format(self.EMIN, self.EMAX)
            )

        cosz = np.atleast_1d(-np.sin(dec))

        try:
            result = np.power(10, self._flux_spline(cosz, np.log10(energy)))
        except ValueError as e:
            print("Error in spline evaluation. Are the evaluation points ordered?")
            raise e

        return np.squeeze(result)

    @u.quantity_input
    def total_flux(self, energy: u.GeV) -> 1 / (u.m**2 * u.s * u.GeV):

        energy = (energy / u.GeV).value

        def _integral(energy):
            def wrap_call(sindec):
                return self.call_fast(energy, np.arcsin(sindec), 0)

            integral = quad(wrap_call, -1, 1)[0]
            ra_int = 2 * np.pi

            return integral * ra_int

        vect_int = np.vectorize(_integral)

        return vect_int(energy) << (1 / (u.cm**2 * u.s * u.GeV))

    @property
    @u.quantity_input
    def total_flux_int(self) -> 1 / (u.m**2 * u.s):
        return self.integral(
            *self.energy_bounds,
            (-np.pi / 2) * u.rad,
            (np.pi / 2) * u.rad,
            0 * u.rad,
            2 * np.pi * u.rad
        )

    @property
    @u.quantity_input
    def total_flux_density(self) -> u.erg / u.s / u.m**2:
        raise NotImplementedError()

    def redshift_factor(self, z: float):
        return 1

    @property
    def energy_bounds(self):
        return (self._lower_energy, self._upper_energy)

    @u.quantity_input
    def integral(
        self,
        e_low: u.GeV,
        e_up: u.GeV,
        dec_low: u.rad,
        dec_up: u.rad,
        ra_low: u.rad,
        ra_up: u.rad,
    ) -> 1 / (u.m**2 * u.s):
        def _integral(e_low, e_up, dec_low, dec_up, ra_low, ra_up):
            def wrap_call(log_energy, sindec):
                return self.call_fast(
                    np.exp(log_energy), np.arcsin(sindec), 0
                ) * np.exp(log_energy)

            ra_int = ra_up - ra_low

            integral = dblquad(
                wrap_call,
                np.sin(dec_low),
                np.sin(dec_up),
                lambda _: np.log(e_low),
                lambda _: np.log(e_up),
            )
            integral = integral[0] * ra_int

            return integral

        vect_int = np.vectorize(_integral)

        e_low = (e_low / u.GeV).value
        e_up = (e_up / u.GeV).value
        dec_low = (dec_low / u.rad).value
        dec_up = (dec_up / u.rad).value
        ra_low = (ra_low / u.rad).value
        ra_up = (ra_up / u.rad).value

        return vect_int(e_low, e_up, dec_low, dec_up, ra_low, ra_up) << (
            1 / (u.cm**2 * u.s)
        )

    def make_stan_sampling_func(cls, f_name):

        raise NotImplementedError()<|MERGE_RESOLUTION|>--- conflicted
+++ resolved
@@ -89,15 +89,6 @@
                 [spl_evals_stan[cos_theta_bin_index + 1]], "to_vector"
             )
 
-<<<<<<< HEAD
-            # vect_spl_vals_low = FunctionCall(
-            #    [spl_evals_stan[cos_theta_bin_index]], "to_vector"
-            # )
-            # vect_spl_vals_high = FunctionCall(
-            #    [spl_evals_stan[cos_theta_bin_index + 1]], "to_vector"
-            # )
-=======
->>>>>>> 54e6ec54
             vect_log_e_grid = FunctionCall([log_energy_grid_stan], "to_vector")
 
             interpolated_energy_low = FunctionCall(
