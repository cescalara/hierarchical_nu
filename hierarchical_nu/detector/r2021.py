from typing import Sequence, Tuple, Iterable, List
import os
from itertools import product

import numpy as np
from scipy import stats
from astropy import units as u

<<<<<<< HEAD
from abc import ABC

# import sys
=======
>>>>>>> a1395635

from hierarchical_nu.stan.interface import STAN_GEN_PATH
from hierarchical_nu.backend.stan_generator import (
    ElseBlockContext,
    IfBlockContext,
    StanGenerator,
)
from hierarchical_nu.stan.interface import STAN_PATH
from ..utils.cache import Cache
from ..utils.fitting_tools import Residuals
from ..backend import (
    VMFParameterization,
    TruncatedParameterization,
    SimpleHistogram,
    ReturnStatement,
    FunctionCall,
    DistributionMode,
    LognormalMixture,
    ForLoopContext,
    WhileLoopContext,
    ForwardVariableDef,
    ForwardArrayDef,
    ForwardVectorDef,
    StanArray,
    StringExpression,
    UserDefinedFunction,
    TwoDimHistInterpolation,
)
from .detector_model import (
    EffectiveArea,
    EnergyResolution,
    AngularResolution,
    DetectorModel,
)

from ..source.source import Sources

from icecube_tools.detector.r2021 import R2021IRF
from icecube_tools.point_source_likelihood.energy_likelihood import (
    MarginalisedIntegratedEnergyLikelihood,
)

import logging

"""
Implements the 10 year muon track point source data set of IceCube.
Makes use of existing `icecube_tools` package.
Classes implement organisation of data and stan code generation.
"""

logger = logging.getLogger(__name__)
logger.setLevel(logging.WARNING)
Cache.set_cache_dir(".cache")


class HistogramSampler:
    """
    Class to create histograms in stan-readable format.
    """

    def __init__(self, rewrite: bool) -> None:
        pass

    def _generate_ragged_ereco_data(self, irf: R2021IRF) -> None:
        """
        Generates ragged arrays for energy resolution.
        :param irf: Instance of R2021IRF from `icecube_tools`
        """

        logger.debug("Creating ragged arrays for reco energy.")
        # Create empty lists
        num_of_bins = []
        num_of_values = []
        cum_num_of_values = []
        cum_num_of_bins = []
        bins = []
        values = []
        # Iterate over etrue and declination bins of IRF
        for c_e, etrue in enumerate(irf.true_energy_values):
            for c_d, dec in enumerate(irf.declination_bins[:-1]):
                if not (c_e, c_d) in irf.faulty:
                    # Get bins and values of ereco distribution
                    b = irf.reco_energy_bins[c_e, c_d]
                    n = irf.reco_energy[c_e, c_d].pdf(
                        irf.reco_energy_bins[c_e, c_d][:-1] + 0.01
                    )
                else:
                    logger.warning(f"Empty true energy bin: {c_e, c_d}")
                    b = np.array([])
                    n = np.array([])
                # Append to lists
                bins.append(b)
                values.append(n)
                num_of_values.append(n.size)
                num_of_bins.append(b.size)
                # Cumulative number needs previous number
                try:
                    cum_num_of_values.append(cum_num_of_values[-1] + n.size)
                    cum_num_of_bins.append(cum_num_of_bins[-1] + b.size)
                # On first iteration no previous number exists
                except IndexError:
                    cum_num_of_values.append(n.size)
                    cum_num_of_bins.append(b.size)

        # Make attributes
        self._ereco_cum_num_vals = cum_num_of_values
        self._ereco_cum_num_edges = cum_num_of_bins
        self._ereco_num_vals = num_of_values
        self._ereco_num_edges = num_of_bins
        self._ereco_hist = np.concatenate(values)
        self._ereco_edges = np.concatenate(bins)
        self._tE_bin_edges = np.power(10, irf.true_energy_bins)

    def _generate_ragged_psf_data(self, irf: R2021IRF):
        """
        Generates ragged arrays for angular resolution.
        :param irf: Instance of R2021IRF from `icecube_tools`
        """

        logger.debug("Creating ragged arrays for angular parts.")

        # Create empty lists
        psf_vals = []
        psf_edges = []
        psf_num_vals = []
        psf_num_edges = []
        psf_cum_num_vals = []
        psf_cum_num_edges = []
        ang_num_vals = []
        ang_num_edges = []
        ang_cum_num_vals = []
        ang_cum_num_edges = []
        ang_vals = []
        ang_edges = []

        # Iterate over true energy and declination bins of the IRF
        for etrue, _ in enumerate(irf.true_energy_values):
            for dec, _ in enumerate(irf.declination_bins[:-1]):
                # Get ereco bins
                if (etrue, dec) in irf.faulty:
                    logger.warning(f"Empty true energy bin: {etrue, dec}")
                    n_reco = np.zeros(20)
                else:
                    n_reco, bins_reco = irf._marginalisation(etrue, dec)
                for c, v in enumerate(n_reco):
                    # If counts in bin is nonzero, do further stuff
                    if v != 0.0:
                        # get psf distribution
                        n_psf, bins_psf = irf._marginalize_over_angerr(etrue, dec, c)
                        n = n_psf.copy()
                        bins = bins_psf.copy()
                        # Append bins, values, etc. to lists
                        psf_vals.append(n)
                        psf_edges.append(bins)
                        psf_num_vals.append(n.size)
                        psf_num_edges.append(bins.size)
                        # Cumulative numbers, try if previous number exists
                        try:
                            psf_cum_num_vals.append(psf_cum_num_vals[-1] + n.size)
                        # If not (i.e. first iteration of loop):
                        except IndexError:
                            psf_cum_num_vals.append(n.size)
                        try:
                            psf_cum_num_edges.append(psf_cum_num_edges[-1] + bins.size)
                        except IndexError:
                            psf_cum_num_edges.append(bins.size)

                        # do it again for ang_err
                        for c_psf, v_psf in enumerate(n_psf):
                            if v_psf != 0.0:
                                n_ang, bins_ang = irf._get_angerr_dist(
                                    etrue, dec, c, c_psf
                                )
                                n = n_ang.copy()
                                bins = bins_ang.copy()
                                ang_vals.append(n)
                                ang_edges.append(bins)
                                ang_num_vals.append(n.size)
                                ang_num_edges.append(bins.size)
                            else:
                                ang_num_vals.append(0)
                                ang_num_edges.append(0)
                    # If counts in ereco bin is zero:
                    else:
                        psf_num_vals.append(0)
                        psf_num_edges.append(0)
                        # There are 20 PSF bins for each ereco bin,
                        # for each would exist one ang_err distribution
                        for _ in range(20):
                            ang_num_vals.append(0)
                            ang_num_edges.append(0)
                        try:
                            psf_cum_num_vals.append(psf_cum_num_vals[-1])
                        except IndexError:
                            psf_cum_num_vals.append(0)
                        try:
                            psf_cum_num_edges.append(psf_cum_num_edges[-1])
                        except IndexError:
                            psf_cum_num_edges.append(0)

        # Create cumulative numbers for ang_err outside of main loop
        # because these might have different number of bins
        for v in ang_num_vals:
            try:
                ang_cum_num_vals.append(ang_cum_num_vals[-1] + v)
            except IndexError:
                ang_cum_num_vals.append(v)
        for v in ang_num_edges:
            try:
                ang_cum_num_edges.append(ang_cum_num_edges[-1] + v)
            except IndexError:
                ang_cum_num_edges.append(v)

        # Make attributes
        self._psf_cum_num_edges = psf_cum_num_edges
        self._psf_cum_num_vals = psf_cum_num_vals
        self._psf_num_vals = psf_num_vals
        self._psf_num_edges = psf_num_edges
        self._psf_hist = np.concatenate(psf_vals)
        self._psf_edges = np.concatenate(psf_edges)

        self._ang_edges = np.concatenate(ang_edges)
        self._ang_hist = np.concatenate(ang_vals)
        self._ang_num_vals = ang_num_vals
        self._ang_num_edges = ang_num_edges
        self._ang_cum_num_vals = ang_cum_num_vals
        self._ang_cum_num_edges = ang_cum_num_edges

    def _make_hist_lookup_functions(self, season: str) -> None:
        """
        Creates stan code for lookup functions of true energy and declination.
        True energy should be in log10(E/GeV), declination in rad.
        """

        logger.debug("Making etrue/dec lookup functions.")
        self._etrue_lookup = UserDefinedFunction(
            f"{season}_etrue_lookup", ["true_energy"], ["real"], "int"
        )
        with self._etrue_lookup:
            etrue_bins = StanArray(
                "log_etrue_bins", "real", np.log10(self._tE_bin_edges)
            )
            ReturnStatement(["binary_search(true_energy, ", etrue_bins, ")"])

        self._dec_lookup = UserDefinedFunction(
            f"{season}_dec_lookup", ["declination"], ["real"], "int"
        )
        with self._dec_lookup:
            # do binary search for bin of declination
            declination_bins = StanArray("dec_bins", "real", self._declination_bins)
            ReturnStatement(["binary_search(declination, ", declination_bins, ")"])

    def _make_histogram(
        self,
        data_type: str,
        hist_values: Iterable[float],
        hist_bins: Iterable[float],
        season: str,
    ) -> None:
        """
        Creates stan code for ragged arrays used in histograms.
        :param hist_values: Array of all histogram values, can be made up of multiple histograms
        :param hist_bins: Array of all histogram bin edges, can be made up of multiple histograms
        """

        logger.debug("Making histograms.")
        self._ragged_hist = UserDefinedFunction(
            f"{season}_{data_type}_get_ragged_hist", ["idx"], ["int"], "array[] real"
        )
        with self._ragged_hist:
            arr = StanArray("arr", "real", hist_values)
            self._make_ragged_start_stop(data_type, "vals", season)
            ReturnStatement(["arr[start:stop]"])

        self._ragged_edges = UserDefinedFunction(
            f"{season}_{data_type}_get_ragged_edges", ["idx"], ["int"], "array[] real"
        )
        with self._ragged_edges:
            arr = StanArray("arr", "real", hist_bins)
            self._make_ragged_start_stop(data_type, "edges", season)
            ReturnStatement(["arr[start:stop]"])

    def _make_ereco_hist_index(self, season: str) -> None:
        """
        Creates stan code for lookup function for ereco hist index.
        Index is used to lookup which part of ragged array in histogram function is needed.
        There are 14 true energy bins and 3 declination bins.
        """

        logger.debug("Making ereco histogram indexing function.")
        get_ragged_index = UserDefinedFunction(
            f"{season}_ereco_get_ragged_index", ["etrue", "dec"], ["int", "int"], "int"
        )
        # Takes indices of etrue and dec (to be determined elsewhere!)
        with get_ragged_index:
            ReturnStatement(["dec + (etrue - 1) * 3"])

    def _make_psf_hist_index(self, season: str) -> None:
        """
        Creates stan code for lookup function for ereco hist index.
        Index is used to lookup which part of ragged array in histogram function is needed.
        There are 14 true energy bins, 3 declination bins and 20 reco energy bins.
        """

        logger.debug("Making psf histogram indexing function.")
        get_ragged_index = UserDefinedFunction(
            f"{season}_psf_get_ragged_index",
            ["etrue", "dec", "ereco"],
            ["int", "int", "int"],
            "int",
        )
        with get_ragged_index:
            ReturnStatement(["ereco + (dec - 1) * 20 + (etrue - 1) * 3  * 20"])

    def _make_ang_hist_index(self, season: str) -> None:
        """
        Creates stan code for lookup function for ereco hist index.
        Index is used to lookup which part of ragged array in histogram function is needed.
        There are 14 true energy bins, 3 declination bins, 20 reco energy bins and 20 PSF bins.
        """

        logger.debug("Making ang histogram indexing function.")
        get_ragged_index = UserDefinedFunction(
            f"{season}_ang_get_ragged_index",
            ["etrue", "dec", "ereco", "psf"],
            ["int", "int", "int", "int"],
            "int",
        )
        with get_ragged_index:
            ReturnStatement(
                [
                    "psf + (ereco - 1) * 20 + (dec - 1) * 20 * 20 + (etrue - 1) * 3 * 20 * 20"
                ]
            )

    def _make_lookup_functions(self, name: str, array: Iterable, season: str) -> None:
        """
        Creates stan code for lookup functions, i.e. wraps function around array indexing.
        :param name: Name of function
        :param array: Array containing data
        """

        logger.debug("Making generic lookup functions.")
        f = UserDefinedFunction(f"{season}_{name}", ["idx"], ["int"], "int")
        with f:
            arr = StanArray("arr", "int", array)
            with IfBlockContext(["idx > ", len(array), "|| idx < 0"]):
                FunctionCall(['"idx outside range, "', "idx"], "reject")
            ReturnStatement(["arr[idx]"])

    def _make_ragged_start_stop(self, data: str, hist: str, season: str) -> None:
        """
        Creates stan code to find start and end of a histogram in a ragged array structure.
        :param data: str, "ereco", "psf", "ang"
        :param hist: Type of hist, "vals" or "edges"
        """

        logger.debug("Making ragged array indexing.")
        start = ForwardVariableDef("start", "int")
        stop = ForwardVariableDef("stop", "int")
        if hist == "edges" or hist == "vals":
            start << StringExpression(
                [
                    "{}_{}_get_cum_num_{}(idx)-{}_{}_get_num_{}(idx)+1".format(
                        season, data, hist, season, data, hist
                    )
                ]
            )
            stop << StringExpression(
                ["{}_{}_get_cum_num_{}(idx)".format(season, data, hist)]
            )
        else:
            raise ValueError("No other type available.")


class R2021EffectiveArea(EffectiveArea):
    """
    Effective area for the ten-year All Sky Point Source release:
    https://icecube.wisc.edu/data-releases/2021/01/all-sky-point-source-icecube-data-years-2008-2018/
    More or less copied from NorthernTracks implementation.
    """

    def __init__(
        self, mode: DistributionMode = DistributionMode.PDF, season: str = "IC86_II"
    ) -> None:
        self._season = season
        self._func_name = f"{season}EffectiveArea"

        self.CACHE_FNAME = f"aeff_{season}.npz"

        self.mode = mode

        self.setup()

        self._make_spline()

    def generate_code(self):
        super().__init__(
            self._func_name,
            ["true_energy", "true_dir"],
            ["real", "vector"],
            "real",
        )

        # Define Stan interface.
        if self.mode == DistributionMode.PDF:
            type_ = TwoDimHistInterpolation
        else:
            type_ = SimpleHistogram
        with self:
            hist = type_(
                self._eff_area,
                [self._tE_bin_edges, self._cosz_bin_edges],
                f"{self._season}EffAreaHist",
            )
            # Uses cos(z), so calculate z = pi - theta
            cos_dir = "cos(pi() - acos(true_dir[3]))"

            _ = ReturnStatement([hist("true_energy", cos_dir)])

    def setup(self) -> None:
        if self.CACHE_FNAME in Cache:
            with Cache.open(self.CACHE_FNAME, "rb") as fr:
                data = np.load(fr, allow_pickle=True)
                eff_area = data["eff_area"]
                tE_bin_edges = data["tE_bin_edges"]
                cosz_bin_edges = data["cosz_bin_edges"]
        else:
            from icecube_tools.detector.effective_area import EffectiveArea

            # cut the arrays short because of numerical issues in precomputation.py
            aeff = EffectiveArea.from_dataset("20210126", self._season)
            # 1st axis: energy, 2nd axis: cosz
            eff_area = aeff.values
            # Deleting zero-entries above 1e9GeV is done in icecube_tools
            tE_bin_edges = aeff.true_energy_bins
            cosz_bin_edges = aeff.cos_zenith_bins

            with Cache.open(self.CACHE_FNAME, "wb") as fr:
                np.savez(
                    fr,
                    eff_area=eff_area,
                    tE_bin_edges=tE_bin_edges,
                    cosz_bin_edges=cosz_bin_edges,
                )

        self._eff_area = eff_area
        self._tE_bin_edges = tE_bin_edges
        self._cosz_bin_edges = cosz_bin_edges

        self._rs_bbpl_params = {}
        self._rs_bbpl_params["threshold_energy"] = 5e4  # GeV
        self._rs_bbpl_params["gamma1"] = -0.8
        self._rs_bbpl_params["gamma2_scale"] = 0.6


class R2021EnergyResolution(EnergyResolution, HistogramSampler):

    """
    Energy resolution for the ten-year All Sky Point Source release:
    https://icecube.wisc.edu/data-releases/2021/01/all-sky-point-source-icecube-data-years-2008-2018/
    """

    def __init__(
        self,
        mode: DistributionMode = DistributionMode.PDF,
        rewrite: bool = False,
        make_plots: bool = False,
        n_components: int = 3,
        ereco_cuts: bool = True,
        season: str = "IC86_II",
    ) -> None:
        """
        Instantiate class.
        :param mode: DistributionMode.PDF or .RNG (fitting or simulating)
        :parm rewrite: bool, True if cached files should be overwritten,
                       if there are no cached files they will be generated either way
        :param make_plots: bool, true if plots of parameterisation in case of lognorm should be made
        :param n_components: int, specifies how many components the lognormal mixture should have
        :param ereco_cuts: bool, if True simulated events below Ereco of the data in the sampled Aeff dec bin are discarded
        :param season: String indicating the detector season
        """

        self._season = season
        self.CACHE_FNAME_LOGNORM = f"energy_reso_lognorm_{season}.npz"
        self.CACHE_FNAME_HISTOGRAM = f"energy_reso_histogram_{season}.npz"
        self.irf = R2021IRF.from_period(season)
        self._icecube_tools_eres = MarginalisedIntegratedEnergyLikelihood(
            season, np.linspace(1, 9, 25)
        )
        self._make_ereco_cuts = ereco_cuts
        self._ereco_cuts = self._icecube_tools_eres._ereco_limits
        self._aeff_dec_bins = self._icecube_tools_eres.declination_bins_aeff
        self.mode = mode
        if self.mode == DistributionMode.PDF:
            self._func_name = f"{season}EnergyResolution"
            self.gen_type = "lognorm"
        elif self.mode == DistributionMode.RNG:
            self._func_name = f"{season}EnergyResolution_rng"
            self.gen_type = "histogram"
        self.mode = mode
        self._rewrite = rewrite
        logger.info("Forced energy rewriting: {}".format(rewrite))
        self.make_plots = make_plots
        self._poly_params_mu: Sequence = []
        self._poly_params_sd: Sequence = []
        self._poly_limits: Sequence = []
        self._poly_limits_battery: Sequence = []
        self._declination_bins = self.irf.declination_bins
        # Find faulty bins (usually at low energy and in the Southern sky)
        # and find pdet_limits according to this
        # For prob_Edet_above_threshold
        self._pdet_limits = (1e2, 1e8)

        self._n_components = n_components
        self.setup()

    def generate_code(self) -> None:
        """
        Generates stan code by instanciating parent class and the other things.
        """

        # initialise parent classes with proper signature for stan functions
        if self.mode == DistributionMode.PDF:
            self.mixture_name = f"{self._season}_energy_res_mix"
            super().__init__(
                self._func_name,
                ["log_true_energy", "log_reco_energy", "omega"],
                ["real", "real", "vector"],
                "real",
            )
        elif self.mode == DistributionMode.RNG:
            self.mixture_name = f"{self._season}_energy_res_mix_rng"
            super().__init__(
                self._func_name,
                ["log_true_energy", "omega"],
                ["real", "vector"],
                "real",
            )

        # Actual code generation
        # Differ between lognorm and histogram
        if self.gen_type == "lognorm":
            logger.info("Generating stan code using lognorm")
            logger.warning(
                "Further sampling of PSF and ang_err will probably fail, you have been warned. Yes, that means you!"
            )
            with self:
                # self._poly_params_mu should have shape (3, n_components, poly_deg+1)
                # 3 from declination

                mu_poly_coeffs = StanArray(
                    "EnergyResolutionMuPolyCoeffs",
                    "real",
                    self._poly_params_mu,
                )
                # same as above

                sd_poly_coeffs = StanArray(
                    "EnergyResolutionSdPolyCoeffs",
                    "real",
                    self._poly_params_sd,
                )

                poly_limits = StanArray("poly_limits", "real", self._poly_limits)

                mu = ForwardArrayDef("mu_e_res", "real", ["[", self._n_components, "]"])
                sigma = ForwardArrayDef(
                    "sigma_e_res", "real", ["[", self._n_components, "]"]
                )

                weights = ForwardVariableDef(
                    "weights", "vector[" + str(self._n_components) + "]"
                )

                # Argument `omega` is cartesian vector, cos(z) (z is direction) is theta in spherical coords
                declination = ForwardVariableDef("declination", "real")
                declination << FunctionCall(["omega"], "omega_to_dec")

                declination_bins = StanArray("dec_bins", "real", self._declination_bins)
                declination_index = ForwardVariableDef("dec_ind", "int")
                declination_index << FunctionCall(
                    [declination, declination_bins], "binary_search"
                )

                # All stan-side energies are in log10!
                lognorm = LognormalMixture(
                    self.mixture_name, self.n_components, self.mode
                )
                log_trunc_e = TruncatedParameterization(
                    "log_true_energy",
                    "log10(poly_limits[dec_ind, 1])",
                    "log10(poly_limits[dec_ind, 2])",
                )

                with ForLoopContext(1, self._n_components, "i") as i:
                    weights[i] << StringExpression(["1.0/", self._n_components])

                log_mu = FunctionCall([mu], "log")

                with ForLoopContext(1, self._n_components, "i") as i:
                    mu[i] << [
                        "eval_poly1d(",
                        log_trunc_e,
                        ", ",
                        "to_vector(",
                        mu_poly_coeffs[declination_index][i],
                        "))",
                    ]

                    sigma[i] << [
                        "eval_poly1d(",
                        log_trunc_e,
                        ", ",
                        "to_vector(",
                        sd_poly_coeffs[declination_index][i],
                        "))",
                    ]

                log_mu_vec = FunctionCall([log_mu], "to_vector")
                sigma_vec = FunctionCall([sigma], "to_vector")

                if self.mode == DistributionMode.PDF:
                    ReturnStatement(
                        [lognorm("log_reco_energy", log_mu_vec, sigma_vec, weights)]
                    )
                else:
                    ReturnStatement([lognorm(log_mu_vec, sigma_vec, weights)])

        elif self.gen_type == "histogram":
            logger.info("Generating stan code using histograms")
            with self:
                # Create necessary lists/attributes, inherited from HistogramSampler
                self._make_hist_lookup_functions(self._season)
                self._make_histogram(
                    "ereco", self._ereco_hist, self._ereco_edges, self._season
                )
                self._make_ereco_hist_index(self._season)

                for name, array in zip(
                    [
                        "ereco_get_cum_num_vals",
                        "ereco_get_cum_num_edges",
                        "ereco_get_num_vals",
                        "ereco_get_num_edges",
                    ],
                    [
                        self._ereco_cum_num_vals,
                        self._ereco_cum_num_edges,
                        self._ereco_num_vals,
                        self._ereco_num_edges,
                    ],
                ):
                    self._make_lookup_functions(name, array, self._season)

                # call histogramm with appropriate values/edges
                declination = ForwardVariableDef("declination", "real")
                declination << FunctionCall(["omega"], "omega_to_dec")
                dec_idx = ForwardVariableDef("dec_idx", "int")
                dec_idx << FunctionCall(["declination"], f"{self._season}_dec_lookup")

                ereco_hist_idx = ForwardVariableDef("ereco_hist_idx", "int")
                etrue_idx = ForwardVariableDef("etrue_idx", "int")
                etrue_idx << FunctionCall(
                    ["log_true_energy"], f"{self._season}_etrue_lookup"
                )

                if self.mode == DistributionMode.PDF:
                    with IfBlockContext(["etrue_idx == 0 || etrue_idx > 14"]):
                        ReturnStatement(["negative_infinity()"])

                ereco_hist_idx << FunctionCall(
                    [etrue_idx, dec_idx], f"{self._season}_ereco_get_ragged_index"
                )

                if self.mode == DistributionMode.PDF:
                    ereco_idx = ForwardVariableDef("ereco_idx", "int")
                    ereco_idx << FunctionCall(
                        [
                            "log_reco_energy",
                            FunctionCall(
                                [ereco_hist_idx],
                                f"{self._season}_ereco_get_ragged_edges",
                            ),
                        ],
                        "binary_search",
                    )

                    # Intercept outside of hist range here:
                    with IfBlockContext(
                        [
                            f"ereco_idx == 0 || ereco_idx > {self._season}_ereco_get_num_vals(ereco_hist_idx)"
                        ]
                    ):
                        ReturnStatement(["negative_infinity()"])

                    return_value = ForwardVariableDef("return_value", "real")
                    return_value << StringExpression(
                        [
                            FunctionCall(
                                [ereco_hist_idx],
                                f"{self._season}_ereco_get_ragged_hist",
                            ),
                            "[ereco_idx]",
                        ]
                    )

                    with IfBlockContext(["return_value == 0."]):
                        ReturnStatement(["negative_infinity()"])

                    with ElseBlockContext():
                        ReturnStatement([FunctionCall([return_value], "log")])

                else:
                    # Discard all events below lowest Ereco of data in the respective Aeff declination bin,
                    # Sample until an event passes the cut, return this Ereco
                    if self._make_ereco_cuts:
                        ereco_cuts = StanArray("ereco_cuts", "real", self._ereco_cuts)
                        aeff_dec_bins = StanArray(
                            "aeff_dec_bins", "real", self._aeff_dec_bins
                        )
                        aeff_dec_idx = ForwardVariableDef("aeff_dec_idx", "int")
                        aeff_dec_idx << FunctionCall(
                            [declination, aeff_dec_bins], "binary_search"
                        )

                    ereco = ForwardVariableDef("ereco", "real")

                    if self._make_ereco_cuts:
                        with WhileLoopContext([1]):
                            ereco << FunctionCall(
                                [
                                    FunctionCall(
                                        [ereco_hist_idx],
                                        f"{self._season}_ereco_get_ragged_hist",
                                    ),
                                    FunctionCall(
                                        [ereco_hist_idx],
                                        f"{self._season}_ereco_get_ragged_edges",
                                    ),
                                ],
                                "histogram_rng",
                            )
                            # Apply lower energy cut, Ereco_sim >= Ereco_data at the appropriate Aeff declination bin
                            # Only apply this lower limit
                            with IfBlockContext(
                                [ereco, " >= ", ereco_cuts[aeff_dec_idx, 1]]
                            ):
                                StringExpression(["break"])
                    else:
                        ereco << FunctionCall(
                            [
                                FunctionCall(
                                    [ereco_hist_idx],
                                    f"{self._season}_ereco_get_ragged_hist",
                                ),
                                FunctionCall(
                                    [ereco_hist_idx],
                                    f"{self._season}_ereco_get_ragged_edges",
                                ),
                            ],
                            "histogram_rng",
                        )
                    ReturnStatement([ereco])

    def setup(self) -> None:
        """
        Setup all data fields, load data from cached file or create from scratch.
        """

        if self.gen_type == "lognorm":
            # Create empty lists
            self._fit_params = []
            # self._eres = []
            self._rE_bin_edges = []
            self._rE_binc = []
            self._rebin_tE_binc = []
            self._tE_binc = []
            # Generate data and ragged arrays from icecube_tools IRF
            self._generate_ragged_ereco_data(self.irf)

            # Check cache
            if self.CACHE_FNAME_LOGNORM in Cache and not self._rewrite:
                logger.info("Loading energy lognorm data from file.")
                with Cache.open(self.CACHE_FNAME_LOGNORM, "rb") as fr:
                    data = np.load(fr, allow_pickle=True)
                    self._tE_bin_edges = data["tE_bin_edges"]
                    self._poly_params_mu = data["poly_params_mu"]
                    self._poly_params_sd = data["poly_params_sd"]
                    self._poly_limits = data["poly_limits"]
                    self._fit_params = data["fit_params"]
                    self._tE_binc = data["tE_binc"]

                self._poly_params_mu__ = self._poly_params_mu.copy()
                self._poly_params_sd__ = self._poly_params_sd.copy()
                self._poly_limits__ = self._poly_limits.copy()
                self._fit_params__ = self._fit_params.copy()
                self._tE_binc__ = self._tE_binc.copy()

            else:
                logger.info("Re-doing energy lognorm data and saving files.")

                self._dec_minuits = []

                for c_dec, (dec_low, dec_high) in enumerate(
                    zip(self._declination_bins[:-1], self._declination_bins[1:])
                ):
                    true_energy_bins = []
                    for c_e, tE in enumerate(self.irf.true_energy_bins):
                        if (c_e, c_dec) not in self.irf.faulty:
                            true_energy_bins.append(tE)
                        else:
                            logger.warning(f"Faulty bin at {c_e, c_dec}")

                    tE_bin_edges = np.array(true_energy_bins)
                    tE_binc = np.power(10, 0.5 * (tE_bin_edges[:-1] + tE_bin_edges[1:]))

                    # Fit lognormal mixture to pdf(reco|true) for each true energy bin
                    # do not rebin -> rebin=1
                    fit_params_temp, minuits = self._fit_energy_res(
                        tE_binc, c_dec, self._n_components
                    )
                    self._dec_minuits.append(minuits)
                    # check for label switching
                    fit_params = np.zeros_like(fit_params_temp)
                    for c, params in enumerate(fit_params_temp):
                        idx = np.argsort(params[::2])
                        fit_params[c, ::2] = params[::2][idx]
                        fit_params[c, 1::2] = params[1::2][idx]

                    self._fit_params.append(fit_params)
<<<<<<< HEAD
=======
                    self._rebin_tE_binc.append(rebin_tE_binc)
>>>>>>> a1395635

                    # take entire range
                    imin = 0
                    imax = -1

<<<<<<< HEAD
                    Emin = tE_binc[imin]
                    Emax = tE_binc[imax]
=======
                    Emin = rebin_tE_binc[imin]
                    Emax = rebin_tE_binc[imax]
>>>>>>> a1395635

                    # Fit polynomial:
                    poly_params_mu, poly_params_sd, poly_limits = self._fit_polynomial(
                        fit_params, tE_binc, Emin, Emax, polydeg=6
                    )

                    self._poly_params_mu.append(poly_params_mu)
                    self._poly_params_sd.append(poly_params_sd)
                    self._poly_limits.append(poly_limits)
                    self._tE_binc.append(tE_binc)

                self._poly_limits__ = self._poly_limits.copy()
                self._poly_params_mu__ = self._poly_params_mu.copy()
                self._poly_params_sd__ = self._poly_params_sd.copy()
                self._tE_binc__ = self._tE_binc.copy()
                self._fit_params__ = self._fit_params.copy()

                # Save values
                self._tE_bin_edges = tE_bin_edges
                if self.make_plots:
                    for c, dec in enumerate(self._declination_bins[:-1]):
                        self.set_fit_params((dec + 0.01) * u.rad)

                        fig = self.plot_fit_params(self._fit_params, self._tE_binc)
                        fig.show()
                        """
                        fig.savefig(
                            f"new_version_at_tE/polynomial_{self._season}_dec_{c}.png",
                            dpi=300,
                            bbox_inches="tight",
                        )
                        """
                        fig = self.plot_parameterizations(
                            self._fit_params,
<<<<<<< HEAD
                            self._tE_binc,
                            c,
                        )
                        fig.show()
                        """
                        fig.savefig(
                            f"new_version_at_tE/lognorm_fit_{self._season}_dec_{c}.png",
                            dpi=300,
                            bbox_inches="tight",
=======
>>>>>>> a1395635
                        )
                        """

                self._poly_params_mu = self._poly_params_mu__.copy()
                self._poly_params_sd = self._poly_params_sd__.copy()
                self._poly_limits = self._poly_limits__.copy()
                self._fit_params = self._fit_params__.copy()
                self._tE_binc = self._tE_binc__.copy()

                # Save polynomial
                with Cache.open(self.CACHE_FNAME_LOGNORM, "wb") as fr:
                    np.savez(
                        fr,
                        tE_bin_edges=self._tE_bin_edges,
                        tE_binc=self._tE_binc,
                        poly_params_mu=self._poly_params_mu,
                        poly_params_sd=self._poly_params_sd,
                        poly_limits=self.poly_limits,
                        fit_params=self._fit_params,
                    )

        else:
            # Check cache
            if self.CACHE_FNAME_HISTOGRAM in Cache and not self._rewrite:
                logger.info("Loading energy pdf data from file.")

                with Cache.open(self.CACHE_FNAME_HISTOGRAM, "rb") as fr:
                    data = np.load(fr, allow_pickle=True)
                    self._ereco_cum_num_vals = data["cum_num_of_values"]
                    self._ereco_cum_num_edges = data["cum_num_of_bins"]
                    self._ereco_num_vals = data["num_of_values"]
                    self._ereco_num_edges = data["num_of_bins"]
                    self._ereco_hist = data["values"]
                    self._ereco_edges = data["bins"]
                    self._tE_bin_edges = np.power(10, self.irf.true_energy_bins)

            else:
                self._generate_ragged_ereco_data(self.irf)
                with Cache.open(self.CACHE_FNAME_HISTOGRAM, "wb") as fr:
                    np.savez(
                        fr,
                        bins=self._ereco_edges,
                        values=self._ereco_hist,
                        num_of_bins=self._ereco_num_edges,
                        num_of_values=self._ereco_num_vals,
                        cum_num_of_bins=self._ereco_cum_num_edges,
                        cum_num_of_values=self._ereco_cum_num_vals,
                        tE_bin_edges=self._tE_bin_edges,
                    )

            self._Emin = np.power(10, self.irf.true_energy_bins[0])
            self._Emax = np.power(10, self.irf.true_energy_bins[-1])

    @u.quantity_input
    def prob_Edet_above_threshold(
        self,
        true_energy: u.GeV,
        lower_threshold_energy: u.GeV,
        dec: u.rad,
        upper_threshold_energy=None,
    ):
        """
        P(Edet > Edet_min | E) for use in precomputation.
        Needs to be adapted for declination dependent cuts
        based on the detected events. Per declination,
        find lowest and highest reconstructed energy
        and restrict the threshold energy by the found values.
        Optional argument upper_threshold_energy used for debugging and diagnostic plots
        :param true_energy: True neutrino energy in GeV
        :param lower_threshold_energy: Lower reconstructed muon energy in GeV
        :param dec: Declination of event in radian
        :param upper_threshold_energy: Optional upper reconstructe muon energy in GeV,
                                       if none provided, use highest possible value
        """
        # Truncate input energies to safe range
        energy_trunc = true_energy.to(u.GeV).value
        energy_trunc = np.atleast_1d(energy_trunc)
        energy_trunc[energy_trunc < self._pdet_limits[0]] = self._pdet_limits[0]
        energy_trunc[energy_trunc > self._pdet_limits[1]] = self._pdet_limits[1]
        energy_trunc = energy_trunc * u.GeV
        dec = np.atleast_1d(dec)

        assert dec.shape == energy_trunc.shape

        if len(energy_trunc.shape) > 0 and len(lower_threshold_energy.shape) == 0:
            lower_threshold_energy = (
                np.full(energy_trunc.shape, lower_threshold_energy.to_value(u.GeV))
                * u.GeV
            )
        else:
            lower_threshold_energy = np.atleast_1d(lower_threshold_energy)

        assert energy_trunc.shape == lower_threshold_energy.shape

        if upper_threshold_energy is not None:
            upper_threshold_energy = np.atleast_1d(upper_threshold_energy)

        # Limits of Ereco in dec binning of effective area
        idx_dec_aeff = np.digitize(dec.to_value(u.rad), self._aeff_dec_bins) - 1
        # Get the according IRF dec bins (there are only 3)
        idx_dec_eres = np.digitize(dec.to_value(u.rad), self._declination_bins) - 1
        idx_dec_aeff[
            np.nonzero(
                (idx_dec_aeff == self._aeff_dec_bins.size - 1)
                & (np.isclose(dec.to_value(u.rad), self._aeff_dec_bins[-1]))
            )
        ] -= 1

        idx_tE = (
            np.digitize(
                np.log10(energy_trunc.to_value(u.GeV)), self.irf.true_energy_bins
            )
            - 1
        )

        # Create output array
        prob = np.zeros(energy_trunc.shape)

        ## Make strongest limits on ereco_low
        # limits from exp data selection
        e_low = self._icecube_tools_eres._ereco_limits[idx_dec_aeff, 0]
        # make log of input value
        ethr_low = np.log10(lower_threshold_energy.to_value(u.GeV))
        # apply stronger limit
        e_low[ethr_low > e_low] = ethr_low[ethr_low > e_low]

        for cE, cD in product(
            range(self.irf.true_energy_bins.size - 1),
            range(self.irf.declination_bins.size - 1),
        ):
            if cE not in idx_tE and cD not in idx_dec_eres:
                continue

            if upper_threshold_energy is None:
                prob[
                    (cE == idx_tE) & (cD == idx_dec_eres)
                ] = 1.0 - self.irf.reco_energy[cE, cD].cdf(
                    e_low[(cE == idx_tE) & (cD == idx_dec_eres)]
                )
            else:
                pdf = self.irf.reco_energy[cE, cD]
                prob[(cE == idx_tE) & (cD == idx_dec_eres)] = pdf.cdf(
                    np.log10(upper_threshold_energy.to_value(u.GeV))[
                        (cE == idx_tE) & (cD == idx_dec_eres)
                    ]
                ) - pdf.cdf(e_low[(cE == idx_tE) & (cD == idx_dec_eres)])

        return prob

    @staticmethod
    def make_fit_model(n_components):
        """
        Lognormal mixture with n_components.
        """

        # s is width of lognormal
        # scale is ~expectation value
        def _model(x, *pars):
            result = 0
            for i in range(n_components):
                result += (1 / n_components) * stats.lognorm.pdf(
                    x, scale=pars[2 * i], s=pars[2 * i + 1]
                )

            return result

        return _model

    @staticmethod
    def make_cumulative_model(n_components):
        """
        Cumulative Lognormal mixture above xth with n_components.
        """

        def _cumulative_model(xth, pars):
            result = 0
            for i in range(n_components):
                result += (1 / n_components) * stats.lognorm.cdf(
                    xth, scale=pars[2 * i], s=pars[2 * i + 1]
                )
            return result

        return _cumulative_model

    @staticmethod
    def make_cumulative_fit_model(bin_edges, n_components):
        """
        Integrate within the bin edges and make a fit model out of it
        """

        def _cumulative_model(*pars):
            result = np.zeros(bin_edges.size - 1)
            for i in range(n_components):
                result += (
                    (1 / n_components)
                    * (
                        stats.lognorm.cdf(
                            bin_edges[1:], scale=pars[2 * i], s=pars[2 * i + 1]
                        )
                        - stats.lognorm.cdf(
                            bin_edges[:-1], scale=pars[2 * i], s=pars[2 * i + 1]
                        )
                    )
                    / np.diff(bin_edges)
                )
            return result

        return _cumulative_model

    @staticmethod
    def make_likelihood_function(model, counts):
        def likelihood_func(*pars):
            eval = model(*pars)
            mask = eval != 0.0
            return -np.sum(counts[mask] * np.log(eval[mask]))

        return likelihood_func

    def _fit_energy_res(
        self,
        tE_binc: np.ndarray,
        c_dec: int,
        n_components: int,
        fit_type: str = "likelihood",
    ) -> np.ndarray:
        """
        Fit a lognormal mixture to P(Ereco | Etrue) in given Etrue bins.
        A maximum likelihood approach is used. Although the data is binned in Ereco,
        it is an unbinned likelihood: $L(\theta) = \prod_i f(x_i; \theta)$
        with one data point $x_i$ per bin.
        $f(x_i; \theta)$ here is the bin-averaged lognormal mixture evaluated at $\theta$.
        Each factor of the product over the data points (or here conversely the bins $i$)
        is weighted with the histogram's value in the bin, i.e. the histogram's pdf.
        If we had the detector MC used to generate the histogram, we would have data points $x_i$
        with relative frequency of the histogram's value in each bin.
        This weighting in the above product is an exponential (more data points equals more factors),
        thus the likelihood reads $L(\theta) = \prod_i f(x_i; \theta)^{h_i}$ with the histograms height $h_i$.
        The loglike then trivially reads $\log{L} = \sum_i h_i \log{f(x_i; \theta)}$.

        fit_type = "chi2" implements the previously used least square fit.
        """

        from scipy.optimize import least_squares
        from iminuit import Minuit
        from iminuit.cost import LeastSquares

        fit_params = []

<<<<<<< HEAD
=======
        log10_rE_binc = np.log10(rE_binc)
        log10_bin_width = log10_rE_binc[1] - log10_rE_binc[0]

        # Rebin to have higher statistics at upper
        # and lower end of energy range
        rebin_tE_binc = np.zeros(int(len(tE_binc) / rebin))

        # Lognormal mixture
        model = self.make_fit_model(n_components)

>>>>>>> a1395635
        minuits = []
        # tE_fitted = []
        # Fitting loop
        for tE in tE_binc:
            # print(tE)
            tE_idx = np.digitize(np.log10(tE), self.irf.true_energy_bins) - 1
            # print(tE_idx)

            # Ereco bins and fractional counts per bin
            n, bins = self.irf._marginalisation(tE_idx, c_dec)
            # normalisation to pdf
            e_reso = n / np.sum(n * np.diff(bins))
            bins_c = bins[:-1] + np.diff(bins) / 2
            log10_rE_bin_edges = bins
            log10_rE_binc = bins_c

            if e_reso.sum() > 0:
                if fit_type == "likelihood":
                    # Lognormal mixture, averages the proposed mixture pdf over each of the histogram's bins.
                    model = self.make_cumulative_fit_model(
                        log10_rE_bin_edges, n_components
                    )

                    # Make the likelihood function as described above
                    llh = self.make_likelihood_function(model, e_reso)

                elif fit_type == "chi2":
                    model = self.make_fit_model(n_components)
                    # residuals = Residuals((log10_rE_binc, e_reso), model)
                    ls = LeastSquares(
                        log10_rE_binc, e_reso, np.ones_like(e_reso), model
                    )

<<<<<<< HEAD
=======
                ls = LeastSquares(log10_rE_binc, e_reso, np.ones_like(e_reso), model)
>>>>>>> a1395635
                # Calculate seed as mean of the resolution to help minimizer
                seed_mu = np.average(log10_rE_binc, weights=e_reso)
                if ~np.isfinite(seed_mu):
                    seed_mu = 3

                seed = np.zeros(n_components * 2)
                bounds_lo: List[float] = []
                bounds_hi: List[float] = []
                names: List[str] = []
                for i in range(n_components):
                    seed[2 * i] = seed_mu + 0.1 * (i + 1)
                    seed[2 * i + 1] = (i + 1) * 0.05
                    names += [f"scale_{i}", f"s_{i}"]
                    bounds_lo += [1, 0.01]
                    bounds_hi += [8, 1]

                limits = [(l, h) for (l, h) in zip(bounds_lo, bounds_hi)]

                if fit_type == "likelihood":
                    m = Minuit(llh, *tuple(seed), name=names)
                    m.errordef = 0.5
                elif fit_type == "chi2":
                    m = Minuit(ls, *tuple(seed), name=names)
                    m.errordef = 1
                m.errors = 0.05 * np.asarray(seed)
                m.limits = limits
                m.migrad()

                # Check for convergence
                if not m.fmin.is_valid:
                    logger.warning(
                        f"Fit at {tE:.1f}GeV has not converged, please inspect."
                    )
                    fit_params.append(np.zeros(2 * n_components))
                else:
                    temp = []

                    for i in range(n_components):
                        temp += [m.values[f"scale_{i}"], m.values[f"s_{i}"]]

                    # Check for label switching, ascending order of scale needs to be enforced
                    # carry over possible swaps to the `s` parameter.
                    hat = np.argsort(temp[::2])
                    new_fit_pars = []
                    for i in range(n_components):
                        new_fit_pars.append(temp[::2][hat[i]])
                        new_fit_pars.append(temp[1::2][hat[i]])
                    fit_params.append(new_fit_pars)
                minuits.append(m)
<<<<<<< HEAD
=======

                temp = []
                for i in range(n_components):
                    temp += [m.values[f"scale_{i}"], m.values[f"s_{i}"]]
                fit_params.append(temp)
>>>>>>> a1395635

            else:
                fit_params.append(np.zeros(2 * n_components))

        fit_params = np.asarray(fit_params)
<<<<<<< HEAD
        return fit_params, minuits
=======
        return fit_params, rebin_tE_binc, minuits
>>>>>>> a1395635

    def _fit_polynomial(
        self,
        fit_params: np.ndarray,
        tE_binc: np.ndarray,
        Emin: float,
        Emax: float,
        polydeg: int,
    ):
        """
        Fit polynomial to energy dependence of lognorm mixture params.
        """

        def find_nearest_idx(array, value):
            array = np.asarray(array)
            idx = (np.abs(array - value)).argmin()
            return idx

        imin = find_nearest_idx(tE_binc, Emin)
        imax = find_nearest_idx(tE_binc, Emax)

        log10_tE_binc = np.log10(tE_binc)
        poly_params_mu = np.zeros((self._n_components, polydeg + 1))

        # Fit polynomial
        poly_params_sd = np.zeros_like(poly_params_mu)
        for i in range(self.n_components):
            poly_params_mu[i] = np.polyfit(
                log10_tE_binc[imin:imax], fit_params[:, 2 * i][imin:imax], polydeg
            )
            poly_params_sd[i] = np.polyfit(
                log10_tE_binc[imin:imax],
                fit_params[:, 2 * i + 1][imin:imax],
                polydeg,
            )

            poly_limits = (Emin, Emax)

        return poly_params_mu, poly_params_sd, poly_limits

    def plot_fit_params(self, fit_params: np.ndarray, tE_binc: np.ndarray) -> None:
        """
        Plot the evolution of the lognormal parameters with true energy,
        for each mixture component.
        """

        import matplotlib.pyplot as plt

        fig, axs = plt.subplots(1, 2, figsize=(10, 5))
        xs = np.linspace(*np.log10(self._poly_limits), num=100)

        if self._poly_params_mu is None:
            raise RuntimeError("Run setup() first")

        # Plot polynomial fits for each mixture component.
        for comp in range(self._n_components):
            params_mu = self._poly_params_mu[comp]
            axs[0].plot(
                xs, np.poly1d(params_mu)(xs), label="poly, mean", color=f"C{comp}"
            )
            axs[0].plot(
                np.log10(tE_binc),
                fit_params[:, 2 * comp],
                label="Mean {}".format(comp),
                color=f"C{comp}",
                ls=":",
            )

            params_sigma = self._poly_params_sd[comp]
            axs[1].plot(
                xs, np.poly1d(params_sigma)(xs), label="poly, sigma", color=f"C{comp}"
            )
            axs[1].plot(
                np.log10(tE_binc),
                fit_params[:, 2 * comp + 1],
                label="SD {}".format(comp),
                color=f"C{comp}",
                ls=":",
            )

        axs[0].set_xlabel("log10(True Energy / GeV)")
        axs[0].set_ylabel("Parameter Value")
        axs[0].legend()
        axs[1].legend()
        plt.tight_layout()
        return fig

    def plot_parameterizations(
        self,
        fit_params: np.ndarray,
        tE_binc: np.ndarray,
        c_dec: int,
    ):
        """
        Plot fitted parameterizations
        Args:
            fit_params: np.ndarray
                Fitted parameters for mu and sigma
        """

        import matplotlib.pyplot as plt

        plot_energies = np.power(10, np.arange(3.25, 7.75, step=0.5))  # GeV
        # plot_energies = [1e5, 3e5, 5e5, 8e5, 1e6, 3e6, 5e6, 8e6]  # GeV

        if self._poly_params_mu is None:
            raise RuntimeError("Run setup() first")

        plot_indices = np.digitize(plot_energies, tE_binc) - 1

        fig, axs = plt.subplots(3, 3, figsize=(10, 10))

        model = self.make_fit_model(self._n_components)
        fl_ax = axs.ravel()

        for i, p_i in enumerate(plot_indices):
            log_plot_e = np.log10(plot_energies[i])

            model_params: List[float] = []
            for comp in range(self.n_components):
                mu = np.poly1d(self._poly_params_mu[comp])(log_plot_e)
                sigma = np.poly1d(self._poly_params_sd[comp])(log_plot_e)
                model_params += [mu, sigma]

<<<<<<< HEAD
            res = fit_params[p_i]
            irf_tE_idx = (
                np.digitize(np.log10(plot_energies[i]), self.irf.true_energy_bins) - 1
            )
            log10_rE_bin_edges = self.irf.reco_energy_bins[irf_tE_idx, c_dec]
            log10_rE_binc = log10_rE_bin_edges[:-1] + np.diff(log10_rE_bin_edges) / 2.0
            xs = np.linspace(log10_rE_bin_edges[0], log10_rE_bin_edges[-1], num=100)
=======
                mu = np.interp(
                    log_plot_e, np.log10(self._tE_binc), self._fit_params[:, comp * 2]
                )
                sigma = np.interp(
                    log_plot_e,
                    np.log10(self._tE_binc),
                    self._fit_params[:, comp * 2 + 1],
                )
                model_params_linear += [mu, sigma]

            if rebin_tE_binc is not None:
                e_reso = self._eres[
                    int(p_i / rebin) * rebin : (int(p_i / rebin) + 1) * rebin
                ]
                # normalisation of e_reso in case it's not normalised yet
                e_reso = e_reso.sum(axis=0) / (e_reso.sum() * log10_bin_width)
                res = fit_params[param_indices[i]]

            else:
                e_reso = self._eres[p_i]
                res = fit_params[plot_indices[i]]
>>>>>>> a1395635

            e_reso = self.irf.reco_energy[irf_tE_idx, c_dec].pdf(log10_rE_binc)
            fl_ax[i].plot(log10_rE_binc, e_reso, label="input eres")
            fl_ax[i].plot(xs, model(xs, *model_params), label="poly evaluated")
            fl_ax[i].plot(xs, model(xs, *res), label="nearest bin's parameters")
            fl_ax[i].set_ylim(1e-4, 5)
            fl_ax[i].set_yscale("log")
            fl_ax[i].set_title("True E: {:.1E}".format(plot_energies[i]))
            fl_ax[i].set_xlim(1.5, 8.5)
            fl_ax[i].legend()

        ax = fig.add_subplot(111, frameon=False)

        # Hide tick and tick label of the big axes
        ax.tick_params(
            labelcolor="none", top="off", bottom="off", left="off", right="off"
        )
        ax.grid(False)
        ax.set_xlabel("log10(Reconstructed Energy /GeV)")
        ax.set_ylabel("PDF")
        plt.tight_layout()
        return fig

    @classmethod
    def rewrite_files(cls, season: str = "IC86_II") -> None:
        # call this to rewrite npz files
        cls(DistributionMode.PDF, rewrite=True, season=season)
        cls(DistributionMode.RNG, rewrite=True, season=season)

    @u.quantity_input
    def set_fit_params(self, dec: u.rad) -> None:
        """
        Used in `sim_interface.py`
        """
        dec_idx = np.digitize(dec.to_value(u.rad), self._declination_bins) - 1
        if dec == np.pi / 2:
            dec_idx -= 1

        self._poly_params_mu = self._poly_params_mu__[dec_idx]
        self._poly_params_sd = self._poly_params_sd__[dec_idx]
        self._poly_limits = self._poly_limits__[dec_idx]
        self._fit_params = self._fit_params__[dec_idx]
        self._tE_binc = self._tE_binc__[dec_idx]


class R2021AngularResolution(AngularResolution, HistogramSampler):
    """
    Angular resolution for the ten-year All Sky Point Source release:
    https://icecube.wisc.edu/data-releases/2021/01/all-sky-point-source-icecube-data-years-2008-2018/
    """

    def __init__(
        self,
        mode: DistributionMode = DistributionMode.PDF,
        rewrite: bool = False,
        season: str = "IC86_II",
    ) -> None:
        """
        Instanciate class.
        :param mode: DistributionMode.PDF or .RNG (fitting or simulating)
        :parm rewrite: bool, True if cached files should be overwritten,
                       if there are no cached files they will be generated either way
        :param season: String identifying the detector season
        """

        self._season = season
        self.CACHE_FNAME = f"angular_reso_{season}.npz"

        self.irf = R2021IRF.from_period(season)
        self.mode = mode
        self._rewrite = rewrite
        logger.info("Forced angular rewriting: {}".format(rewrite))

        if mode == DistributionMode.PDF:
            self._func_name = f"{season}AngularResolution"
        else:
            self._func_name = f"{season}AngularResolution_rng"

<<<<<<< HEAD
        # TODO check for lin/log scale of energy
=======
>>>>>>> a1395635
        self._Emin: float = float("nan")
        self._Emax: float = float("nan")

        self.setup()

    def generate_code(self) -> None:
        """
        Generates stan code by instanciating parent class and the other things.
        """

        if self.mode == DistributionMode.PDF:
            super().__init__(
                f"{self._season}AngularResolution",
                ["true_dir", "reco_dir", "kappa"],
                ["vector", "vector", "real"],
                "real",
            )

        else:
            super().__init__(
                f"{self._season}AngularResolution_rng",
                ["log_true_energy", "log_reco_energy", "true_dir"],
                ["real", "real", "vector"],
                "vector",
            )

        # Define Stan interface
        with self:
            if self.mode == DistributionMode.PDF:
                # Is never used anyways.
                vmf = VMFParameterization(["reco_dir", "true_dir"], "kappa", self.mode)
                ReturnStatement([vmf])

            elif self.mode == DistributionMode.RNG:
                # Create vmf parameterisation, to be fed with kappa calculated from ang_err
                vmf = VMFParameterization(["true_dir"], "kappa", self.mode)

                # Create all psf histogram
                self._make_histogram(
                    "psf", self._psf_hist, self._psf_edges, self._season
                )
                # Create indexing function
                self._make_psf_hist_index(self._season)

                # Create lookup functions used for indexing
                for name, array in zip(
                    [
                        "psf_get_cum_num_vals",
                        "psf_get_cum_num_edges",
                        "psf_get_num_vals",
                        "psf_get_num_edges",
                    ],
                    [
                        self._psf_cum_num_vals,
                        self._psf_cum_num_edges,
                        self._psf_num_vals,
                        self._psf_num_edges,
                    ],
                ):
                    self._make_lookup_functions(name, array, self._season)

                # Create ang_err histogram
                self._make_histogram(
                    "ang", self._ang_hist, self._ang_edges, self._season
                )
                # You know the drill by now
                self._make_ang_hist_index(self._season)
                for name, array in zip(
                    [
                        "ang_get_cum_num_vals",
                        "ang_get_cum_num_edges",
                        "ang_get_num_vals",
                        "ang_get_num_edges",
                    ],
                    [
                        self._ang_cum_num_vals,
                        self._ang_cum_num_edges,
                        self._ang_num_vals,
                        self._ang_num_edges,
                    ],
                ):
                    self._make_lookup_functions(name, array, self._season)

                # Re-uses lookup functions from energy resolution
                etrue_idx = ForwardVariableDef("etrue_idx", "int")
                etrue_idx << FunctionCall(
                    ["log_true_energy"], f"{self._season}_etrue_lookup"
                )

                declination = ForwardVariableDef("declination", "real")
                declination << FunctionCall(["true_dir"], "omega_to_dec")
                dec_idx = ForwardVariableDef("dec_idx ", "int")
                dec_idx << FunctionCall(["declination"], f"{self._season}_dec_lookup")

                ereco_hist_idx = ForwardVariableDef("ereco_hist_idx", "int")
                ereco_hist_idx << FunctionCall(
                    [etrue_idx, dec_idx], f"{self._season}_ereco_get_ragged_index"
                )
                ereco_idx = ForwardVariableDef("ereco_idx", "int")
                ereco_idx << FunctionCall(
                    [
                        "log_reco_energy",
                        FunctionCall(
                            [ereco_hist_idx], f"{self._season}_ereco_get_ragged_edges"
                        ),
                    ],
                    "binary_search",
                )

                # Find appropriate section of psf ragged hist for sampling
                psf_hist_idx = ForwardVariableDef("psf_hist_idx", "int")
                psf_hist_idx << FunctionCall(
                    [etrue_idx, dec_idx, ereco_idx],
                    f"{self._season}_psf_get_ragged_index",
                )
                psf_idx = ForwardVariableDef("psf_idx", "int")
                psf_idx << FunctionCall(
                    [
                        FunctionCall(
                            [psf_hist_idx], f"{self._season}_psf_get_ragged_hist"
                        ),
                        FunctionCall(
                            [psf_hist_idx], f"{self._season}_psf_get_ragged_edges"
                        ),
                    ],
                    "hist_cat_rng",
                )

                # Repeat with angular error
                ang_hist_idx = ForwardVariableDef("ang_hist_idx", "int")
                ang_hist_idx << FunctionCall(
                    [etrue_idx, dec_idx, ereco_idx, psf_idx],
                    f"{self._season}_ang_get_ragged_index",
                )
                ang_err = ForwardVariableDef("ang_err", "real")
                ang_err << FunctionCall(
                    [
                        FunctionCall(
                            [ang_hist_idx], f"{self._season}_ang_get_ragged_hist"
                        ),
                        FunctionCall(
                            [ang_hist_idx], f"{self._season}_ang_get_ragged_edges"
                        ),
                    ],
                    "histogram_rng",
                )

                kappa = ForwardVariableDef("kappa", "real")
                # Convert angular error to kappa
                # Hardcoded p=0.5 (log(1-p)) from the tabulated data of release
                kappa << StringExpression(
                    ["- (2 / (pi() * pow(10, ang_err) / 180)^2) * log(1 - 0.5)"]
                )

                # Stan code needs both deflected direction and kappa
                # Make a vector of length 4, last component is kappa
                return_vec = ForwardVectorDef("return_this", [4])
                # Deflect true direction
                StringExpression(["return_this[1:3] = ", vmf])
                StringExpression(["return_this[4] = kappa"])
                ReturnStatement([return_vec])

    def setup(self) -> None:
        """
        Setup all data fields, load data from cached file or create from scratch.
        """

        self._pdet_limits = (1e2, 1e8)
        self._Emin, self._Emax = self._pdet_limits

        if self.mode == DistributionMode.PDF:
            pass

        elif self.mode == DistributionMode.RNG:
            # party in the back
            # extract *all* the histograms bar ereco
            # check for loading of data
            if self.CACHE_FNAME in Cache and not self._rewrite:
                logger.info("Loading angular data from file.")
                with Cache.open(self.CACHE_FNAME, "rb") as fr:
                    data = np.load(fr, allow_pickle=True)
                    self._psf_cum_num_edges = data["psf_cum_num_edges"]
                    self._psf_cum_num_vals = data["psf_cum_num_vals"]
                    self._psf_num_vals = data["psf_num_vals"]
                    self._psf_num_edges = data["psf_num_edges"]
                    self._psf_hist = data["psf_vals"]
                    self._psf_edges = data["psf_edges"]
                    self._ang_edges = data["ang_edges"]
                    self._ang_hist = data["ang_vals"]
                    self._ang_num_vals = data["ang_num_vals"]
                    self._ang_num_edges = data["ang_num_edges"]
                    self._ang_cum_num_vals = data["ang_cum_num_vals"]
                    self._ang_cum_num_edges = data["ang_cum_num_edges"]

            else:
                logger.info("Re-doing angular data and saving to file.")
                self._generate_ragged_psf_data(self.irf)
                with Cache.open(self.CACHE_FNAME, "wb") as fr:
                    np.savez(
                        fr,
                        psf_cum_num_edges=self._psf_cum_num_edges,
                        psf_cum_num_vals=self._psf_cum_num_vals,
                        psf_num_vals=self._psf_num_vals,
                        psf_num_edges=self._psf_num_edges,
                        psf_vals=self._psf_hist,
                        psf_edges=self._psf_edges,
                        ang_edges=self._ang_edges,
                        ang_vals=self._ang_hist,
                        ang_num_vals=self._ang_num_vals,
                        ang_num_edges=self._ang_num_edges,
                        ang_cum_num_vals=self._ang_cum_num_vals,
                        ang_cum_num_edges=self._ang_cum_num_edges,
                    )

        else:
            raise ValueError("You weren't supposed to do that.")

    def kappa(self) -> None:
        """
        Dummy method s.t. the parents don't complain
        """
        pass

    @classmethod
    def rewrite_files(cls, season: str = "IC86_II"):
        """
        Rewrite cached file
        """

        cls(DistributionMode.RNG, rewrite=True, season=season)


class R2021DetectorModel(ABC, DetectorModel):
    """
    Detector model class of ten-year All Sky Point Source release:
    https://icecube.wisc.edu/data-releases/2021/01/all-sky-point-source-icecube-data-years-2008-2018/
    Only knows muon track events.
    """

    logger = logging.getLogger(__name__ + ".R2021DetectorModel")
    logger.setLevel(logging.DEBUG)

    def __init__(
        self,
        mode: DistributionMode = DistributionMode.PDF,
        rewrite: bool = False,
        make_plots: bool = False,
        n_components: int = 3,
        ereco_cuts: bool = True,
        season: str = "IC86_II",
    ) -> None:
        """
        Instantiate R2021 detector model
        :param mode: DistributionMode.PDF (for fits) or .RNG (for simulations)
        :param rewrite: bool, if True rewrites all related cache files
        :param make_plots: bool, if True creates diagnostic plots of the energy parameterisation
        :param n_components: integer number of the energy resolution's lognormal mixture components
        :param ereco_cuts: bool, if True applies exp-data Ereco cuts on simulated events
        :param season: String identifying the detector season
        """

        self._season = season
        super().__init__(mode)

        if mode == DistributionMode.PDF:
            self._func_name = f"{season}PDF"
        elif mode == DistributionMode.RNG:
            self._func_name = f"{season}_rng"

        self._angular_resolution = R2021AngularResolution(mode, rewrite, season=season)

        self._energy_resolution = R2021EnergyResolution(
            mode, rewrite, make_plots, n_components, ereco_cuts, season=season
        )

        self._eff_area = R2021EffectiveArea(mode, season=season)

    def _get_effective_area(self) -> R2021EffectiveArea:
        return self._eff_area

    def _get_energy_resolution(self) -> R2021EnergyResolution:
        return self._energy_resolution

    def _get_angular_resolution(self) -> R2021AngularResolution:
        return self._angular_resolution

    @staticmethod
    def _RNG_FILENAME(season: str):
        return f"{season}_rng.stan"

    @staticmethod
    def _PDF_FILENAME(season: str):
        return f"{season}_pdf.stan"

    @classmethod
    def __generate_code(
        cls,
        mode: DistributionMode,
        rewrite: bool = False,
        make_plots: bool = False,
        n_components: int = 3,
        ereco_cuts: bool = True,
        path: str = STAN_GEN_PATH,
        season: str = "IC86_II",
    ) -> None:
        """
        Classmethod to generate stan code of entire detector.
        Will be written to package's usual stan folder, i.e. <current directory>/.stan_files/
        All code is inside a seperate file, included by `sim_interface.py` or `fit_interface.py`,
        therefore the functions block statement is deleted before writing the code to a file.
        """

        # check if stan code is already generated, delegating the task of checking for correct version
        # to the end-user
        try:
            files = os.listdir(path)
        except FileNotFoundError:
            files = []
            os.makedirs(path)
        finally:
            if not rewrite:
                if mode == DistributionMode.PDF and cls.PDF_FILENAME in files:
                    return os.path.join(path, cls.PDF_FILENAME)
                elif mode == DistributionMode.RNG and cls.RNG_FILENAME in files:
                    return os.path.join(path, cls.RNG_FILENAME)

            else:
                cls.logger.info("Generating r2021 stan code.")

        with StanGenerator() as cg:
            instance = R2021DetectorModel(
                mode=mode,
                rewrite=rewrite,
                make_plots=make_plots,
                n_components=n_components,
                ereco_cuts=ereco_cuts,
                season=season,
            )
            instance.effective_area.generate_code()
            instance.angular_resolution.generate_code()
            instance.energy_resolution.generate_code()
            code = cg.generate()
        code = code.removeprefix("functions\n{")
        code = code.removesuffix("\n}\n")
        if not os.path.isdir(path):
            os.makedirs(path)
        if mode == DistributionMode.PDF:
            with open(os.path.join(path, cls._PDF_FILENAME(season)), "w+") as f:
                f.write(code)
            return os.path.join(path, cls._PDF_FILENAME(season))
        else:
            with open(os.path.join(path, cls._RNG_FILENAME(season)), "w+") as f:
                f.write(code)
            return os.path.join(path, cls._RNG_FILENAME(season))

    def generate_pdf_function_code(self, sources: Sources = Sources()):
        """
        Generate a wrapper for the IRF in `DistributionMode.PDF`.
        Takes `Sources` instance as argument to generate energy likelihood
        and effective area for all point sources.
        Assumes that astro diffuse and atmo diffuse model components are present.
        If not, they are disregarded by the model likelihood.
        Has signature
        real true_energy [Gev] : true neutrino energy
        real detected_energy [GeV] : detected muon energy
        unit_vector[3] : detected direction of event
        array[] unit_vector[3] : array of point source's positions
        Returns a tuple of type
        1 array[Ns] real : log(energy likelihood) of all point sources
        2 array[Ns] real : log(effective area) of all point sources
        3 array[3] real : array with log(energy likelihood), log(effective area)
            and log(effective area) for atmospheric component.
        For cascades the last entry is negative_infinity().
        """

        Ns = len(sources.point_source)

        UserDefinedFunction.__init__(
            self,
            self._func_name,
            ["true_energy", "detected_energy", "omega_det", "src_pos"],
            ["real", "real", "vector", "array[] vector"],
            "tuple(array[] real, array[] real, array[] real)",
        )
        with self:
            ps_eres = ForwardArrayDef("ps_eres", "real", ["[", Ns, "]"])
            ps_aeff = ForwardArrayDef("ps_aeff", "real", ["[", Ns, "]"])
            diff = ForwardArrayDef("diff", "real", ["[3]"])
            with ForLoopContext(1, Ns, "i") as i:
                ps_eres[i] << self.energy_resolution(
                    "log10(true_energy)", "log10(detected_energy)", "src_pos[i]"
                )
                ps_aeff[i] << FunctionCall(
                    [
                        self.effective_area("true_energy", "src_pos[i]"),
                    ],
                    "log",
                )

            diff[1] << self.energy_resolution(
                "log10(true_energy)", "log10(detected_energy)", "omega_det"
            )

            diff[2] << FunctionCall(
                [
                    self.effective_area("true_energy", "omega_det"),
                ],
                "log",
            )

            diff[3] << diff[2]

            ReturnStatement(["(ps_eres, ps_aeff, diff)"])

    def generate_rng_function_code(self):
        """
        Generate a wrapper for the IRF in `DistributionMode.RNG`.
        Has signature
        real true_energy [GeV], unit_vector[3] source position
        Returns a vector with entries
        1 reconstructed energy [GeV]
        2:4 reconstructed direction [unit_vector]
        5 kappa
        """

        UserDefinedFunction.__init__(
            self,
            self._func_name,
            ["true_energy", "omega"],
            ["real", "vector"],
            "vector",
        )

        with self:
            return_this = ForwardVariableDef("return_this", "vector[5]")
            return_this[1] << FunctionCall(
                [10.0, self.energy_resolution("log10(true_energy)", "omega")], "pow"
            )
            return_this[2:5] << self.angular_resolution(
                "log10(true_energy)", "log10(return_this[1])", "omega"
            )
            ReturnStatement([return_this])


class IC40DetectorModel(R2021DetectorModel):
    RNG_FILENAME = "IC40_rng.stan"
    PDF_FILENAME = "IC40_pdf.stan"

    def __init__(
        self,
        mode: DistributionMode = DistributionMode.PDF,
        rewrite: bool = False,
        make_plots: bool = False,
        n_components: int = 3,
        ereco_cuts: bool = True,
    ):
        super().__init__(
            mode=mode,
            rewrite=rewrite,
            make_plots=make_plots,
            n_components=n_components,
            ereco_cuts=ereco_cuts,
            season="IC40",
        )

    @classmethod
    def generate_code(
        cls,
        mode: DistributionMode,
        rewrite: bool = False,
        make_plots: bool = False,
        n_components: int = 3,
        ereco_cuts: bool = True,
        path: str = STAN_GEN_PATH,
    ):
        cls._R2021DetectorModel__generate_code(
            mode=mode,
            rewrite=rewrite,
            make_plots=make_plots,
            n_components=n_components,
            ereco_cuts=ereco_cuts,
            season="IC40",
            path=path,
        )


class IC59DetectorModel(R2021DetectorModel):
    RNG_FILENAME = "IC59_rng.stan"
    PDF_FILENAME = "IC59_pdf.stan"

    def __init__(
        self,
        mode: DistributionMode = DistributionMode.PDF,
        rewrite: bool = False,
        make_plots: bool = False,
        n_components: int = 3,
        ereco_cuts: bool = True,
    ):
        super().__init__(
            mode=mode,
            rewrite=rewrite,
            make_plots=make_plots,
            n_components=n_components,
            ereco_cuts=ereco_cuts,
            season="IC59",
        )

    @classmethod
    def generate_code(
        cls,
        mode: DistributionMode,
        rewrite: bool = False,
        make_plots: bool = False,
        n_components: int = 3,
        ereco_cuts: bool = True,
        path: str = STAN_GEN_PATH,
    ):
        cls._R2021DetectorModel__generate_code(
            mode=mode,
            rewrite=rewrite,
            make_plots=make_plots,
            n_components=n_components,
            ereco_cuts=ereco_cuts,
            season="IC59",
            path=path,
        )


class IC79DetectorModel(R2021DetectorModel):
    RNG_FILENAME = "IC79_rng.stan"
    PDF_FILENAME = "IC79_pdf.stan"

    def __init__(
        self,
        mode: DistributionMode = DistributionMode.PDF,
        rewrite: bool = False,
        make_plots: bool = False,
        n_components: int = 3,
        ereco_cuts: bool = True,
    ):
        super().__init__(
            mode=mode,
            rewrite=rewrite,
            make_plots=make_plots,
            n_components=n_components,
            ereco_cuts=ereco_cuts,
            season="IC79",
        )

    @classmethod
    def generate_code(
        cls,
        mode: DistributionMode,
        rewrite: bool = False,
        make_plots: bool = False,
        n_components: int = 3,
        ereco_cuts: bool = True,
        path: str = STAN_GEN_PATH,
    ):
        cls._R2021DetectorModel__generate_code(
            mode=mode,
            rewrite=rewrite,
            make_plots=make_plots,
            n_components=n_components,
            ereco_cuts=ereco_cuts,
            season="IC79",
            path=path,
        )


class IC86_IDetectorModel(R2021DetectorModel):
    RNG_FILENAME = "IC86_I_rng.stan"
    PDF_FILENAME = "IC86_I_pdf.stan"

    def __init__(
        self,
        mode: DistributionMode = DistributionMode.PDF,
        rewrite: bool = False,
        make_plots: bool = False,
        n_components: int = 3,
        ereco_cuts: bool = True,
    ):
        super().__init__(
            mode=mode,
            rewrite=rewrite,
            make_plots=make_plots,
            n_components=n_components,
            ereco_cuts=ereco_cuts,
            season="IC86_I",
        )

    @classmethod
    def generate_code(
        cls,
        mode: DistributionMode,
        rewrite: bool = False,
        make_plots: bool = False,
        n_components: int = 3,
        ereco_cuts: bool = True,
        path: str = STAN_GEN_PATH,
    ):
        cls._R2021DetectorModel__generate_code(
            mode=mode,
            rewrite=rewrite,
            make_plots=make_plots,
            n_components=n_components,
            ereco_cuts=ereco_cuts,
            season="IC86_I",
            path=path,
        )


class IC86_IIDetectorModel(R2021DetectorModel):
    RNG_FILENAME = "IC86_II_rng.stan"
    PDF_FILENAME = "IC86_II_pdf.stan"

    def __init__(
        self,
        mode: DistributionMode = DistributionMode.PDF,
        rewrite: bool = False,
        make_plots: bool = False,
        n_components: int = 3,
        ereco_cuts: bool = True,
    ):
        super().__init__(
            mode=mode,
            rewrite=rewrite,
            make_plots=make_plots,
            n_components=n_components,
            ereco_cuts=ereco_cuts,
            season="IC86_II",
        )

    @classmethod
    def generate_code(
        cls,
        mode: DistributionMode,
        rewrite: bool = False,
        make_plots: bool = False,
        n_components: int = 3,
        ereco_cuts: bool = True,
        path: str = STAN_GEN_PATH,
    ):
        cls._R2021DetectorModel__generate_code(
            mode=mode,
            rewrite=rewrite,
            make_plots=make_plots,
            n_components=n_components,
            ereco_cuts=ereco_cuts,
            season="IC86_II",
            path=path,
        )<|MERGE_RESOLUTION|>--- conflicted
+++ resolved
@@ -6,12 +6,7 @@
 from scipy import stats
 from astropy import units as u
 
-<<<<<<< HEAD
 from abc import ABC
-
-# import sys
-=======
->>>>>>> a1395635
 
 from hierarchical_nu.stan.interface import STAN_GEN_PATH
 from hierarchical_nu.backend.stan_generator import (
@@ -843,22 +838,13 @@
                         fit_params[c, 1::2] = params[1::2][idx]
 
                     self._fit_params.append(fit_params)
-<<<<<<< HEAD
-=======
-                    self._rebin_tE_binc.append(rebin_tE_binc)
->>>>>>> a1395635
 
                     # take entire range
                     imin = 0
                     imax = -1
 
-<<<<<<< HEAD
                     Emin = tE_binc[imin]
                     Emax = tE_binc[imax]
-=======
-                    Emin = rebin_tE_binc[imin]
-                    Emax = rebin_tE_binc[imax]
->>>>>>> a1395635
 
                     # Fit polynomial:
                     poly_params_mu, poly_params_sd, poly_limits = self._fit_polynomial(
@@ -893,7 +879,6 @@
                         """
                         fig = self.plot_parameterizations(
                             self._fit_params,
-<<<<<<< HEAD
                             self._tE_binc,
                             c,
                         )
@@ -903,8 +888,6 @@
                             f"new_version_at_tE/lognorm_fit_{self._season}_dec_{c}.png",
                             dpi=300,
                             bbox_inches="tight",
-=======
->>>>>>> a1395635
                         )
                         """
 
@@ -1152,22 +1135,7 @@
         from iminuit.cost import LeastSquares
 
         fit_params = []
-
-<<<<<<< HEAD
-=======
-        log10_rE_binc = np.log10(rE_binc)
-        log10_bin_width = log10_rE_binc[1] - log10_rE_binc[0]
-
-        # Rebin to have higher statistics at upper
-        # and lower end of energy range
-        rebin_tE_binc = np.zeros(int(len(tE_binc) / rebin))
-
-        # Lognormal mixture
-        model = self.make_fit_model(n_components)
-
->>>>>>> a1395635
         minuits = []
-        # tE_fitted = []
         # Fitting loop
         for tE in tE_binc:
             # print(tE)
@@ -1199,10 +1167,6 @@
                         log10_rE_binc, e_reso, np.ones_like(e_reso), model
                     )
 
-<<<<<<< HEAD
-=======
-                ls = LeastSquares(log10_rE_binc, e_reso, np.ones_like(e_reso), model)
->>>>>>> a1395635
                 # Calculate seed as mean of the resolution to help minimizer
                 seed_mu = np.average(log10_rE_binc, weights=e_reso)
                 if ~np.isfinite(seed_mu):
@@ -1252,24 +1216,13 @@
                         new_fit_pars.append(temp[1::2][hat[i]])
                     fit_params.append(new_fit_pars)
                 minuits.append(m)
-<<<<<<< HEAD
-=======
-
-                temp = []
-                for i in range(n_components):
-                    temp += [m.values[f"scale_{i}"], m.values[f"s_{i}"]]
-                fit_params.append(temp)
->>>>>>> a1395635
 
             else:
                 fit_params.append(np.zeros(2 * n_components))
 
         fit_params = np.asarray(fit_params)
-<<<<<<< HEAD
+
         return fit_params, minuits
-=======
-        return fit_params, rebin_tE_binc, minuits
->>>>>>> a1395635
 
     def _fit_polynomial(
         self,
@@ -1394,7 +1347,6 @@
                 sigma = np.poly1d(self._poly_params_sd[comp])(log_plot_e)
                 model_params += [mu, sigma]
 
-<<<<<<< HEAD
             res = fit_params[p_i]
             irf_tE_idx = (
                 np.digitize(np.log10(plot_energies[i]), self.irf.true_energy_bins) - 1
@@ -1402,29 +1354,6 @@
             log10_rE_bin_edges = self.irf.reco_energy_bins[irf_tE_idx, c_dec]
             log10_rE_binc = log10_rE_bin_edges[:-1] + np.diff(log10_rE_bin_edges) / 2.0
             xs = np.linspace(log10_rE_bin_edges[0], log10_rE_bin_edges[-1], num=100)
-=======
-                mu = np.interp(
-                    log_plot_e, np.log10(self._tE_binc), self._fit_params[:, comp * 2]
-                )
-                sigma = np.interp(
-                    log_plot_e,
-                    np.log10(self._tE_binc),
-                    self._fit_params[:, comp * 2 + 1],
-                )
-                model_params_linear += [mu, sigma]
-
-            if rebin_tE_binc is not None:
-                e_reso = self._eres[
-                    int(p_i / rebin) * rebin : (int(p_i / rebin) + 1) * rebin
-                ]
-                # normalisation of e_reso in case it's not normalised yet
-                e_reso = e_reso.sum(axis=0) / (e_reso.sum() * log10_bin_width)
-                res = fit_params[param_indices[i]]
-
-            else:
-                e_reso = self._eres[p_i]
-                res = fit_params[plot_indices[i]]
->>>>>>> a1395635
 
             e_reso = self.irf.reco_energy[irf_tE_idx, c_dec].pdf(log10_rE_binc)
             fl_ax[i].plot(log10_rE_binc, e_reso, label="input eres")
@@ -1503,10 +1432,6 @@
         else:
             self._func_name = f"{season}AngularResolution_rng"
 
-<<<<<<< HEAD
-        # TODO check for lin/log scale of energy
-=======
->>>>>>> a1395635
         self._Emin: float = float("nan")
         self._Emax: float = float("nan")
 
