--- conflicted
+++ resolved
@@ -409,11 +409,8 @@
 
         self.setup()
 
-<<<<<<< HEAD
         self._make_spline()
 
-=======
->>>>>>> af240065
     def generate_code(self):
         super().__init__(
             "R2021EffectiveArea",
@@ -528,11 +525,7 @@
         self._declination_bins = self.irf.declination_bins
 
         # For prob_Edet_above_threshold
-<<<<<<< HEAD
         self._pdet_limits = (1e2, 1e8)
-=======
-        self._pdet_limits = (1e1, 1e8)
->>>>>>> af240065
 
         self._n_components = n_components
         self.setup()
@@ -973,11 +966,8 @@
                 # self._rE_bin_edges = rE_bin_edges
                 if self.make_plots:
                     for c, dec in enumerate(self._declination_bins[:-1]):
-<<<<<<< HEAD
-                        self.set_fit_params(dec + 0.01)
-=======
                         self.set_fit_params((dec + 0.01) * u.rad)
->>>>>>> af240065
+
                         fig = self.plot_fit_params(
                             self._fit_params, self._rebin_tE_binc[c]
                         )
@@ -1048,10 +1038,7 @@
         true_energy: u.GeV,
         lower_threshold_energy: u.GeV,
         dec: u.rad,
-<<<<<<< HEAD
         upper_threshold_energy=None,
-=======
->>>>>>> af240065
     ):
         """
         P(Edet > Edet_min | E) for use in precomputation.
@@ -1082,10 +1069,12 @@
         if upper_threshold_energy is not None:
             upper_threshold_energy = np.atleast_1d(upper_threshold_energy)
 
-<<<<<<< HEAD
         # Limits of Ereco in dec binning of effective area
         dec_idx = (
-            np.digitize(dec.value, self._icecube_tools_eres.declination_bins_aeff) - 1
+            np.digitize(
+                dec.to_value(u.rad), self._icecube_tools_eres.declination_bins_aeff
+            )
+            - 1
         )
         # Get the according IRF dec bins (there are only 3)
         irf_dec_idx = np.digitize(dec.to_value(u.rad), self._declination_bins) - 1
@@ -1097,36 +1086,9 @@
             # Otherwise we will cause errors
             if c not in irf_dec_idx:
                 continue
-            self.set_fit_params(d + 0.01)
+            self.set_fit_params((d + 0.01) * u.rad)
 
             model = self.make_cumulative_model(self.n_components)
-=======
-        for comp in range(self.n_components):
-            mu = np.poly1d(self.poly_params_mu[comp])(
-                np.log10(energy_trunc.to(u.GeV).value)
-            )
-            sigma = np.poly1d(self.poly_params_sd[comp])(
-                np.log10(energy_trunc.to(u.GeV).value)
-            )
-            model_params += [mu, sigma]
-
-        # get limits done in icecube_tools
-        dec_idx = (
-            np.digitize(dec.value, self._icecube_tools_eres.declination_bins_aeff) - 1
-        )
-        # are in log10(E/GeV)
-        e_low = self._icecube_tools_eres._ereco_limits[dec_idx, 0]
-        # e_high = self._icecube_tools_eres._ereco_limits[dec_idx, 1]
-
-        ethr_low = lower_threshold_energy.to(u.GeV).value
-        lower_threshold_energy = (
-            ethr_low * u.GeV
-            if ethr_low > np.power(10, e_low)
-            else np.power(10, e_low) * u.GeV
-        )
-        # ethr_high = upper_threshold_energy.to(u.GeV).value
-        prob = 1 - model(np.log10(lower_threshold_energy.to(u.GeV).value), model_params)
->>>>>>> af240065
 
             model_params: List[float] = []
 
@@ -1146,6 +1108,7 @@
             ethr_low = np.log10(
                 lower_threshold_energy[irf_dec_idx == c].to_value(u.GeV)
             )
+
             # print(ethr_low)
             e_low[ethr_low > e_low] = ethr_low[ethr_low > e_low]
             if upper_threshold_energy is None:
@@ -1156,11 +1119,8 @@
                     model_params,
                 ) - model(e_low, model_params)
 
-<<<<<<< HEAD
         return prob
 
-=======
->>>>>>> af240065
     @staticmethod
     def make_fit_model(n_components):
         """
@@ -1498,12 +1458,8 @@
         cls(DistributionMode.PDF, rewrite=True)
         cls(DistributionMode.RNG, rewrite=True)
 
-<<<<<<< HEAD
-    def set_fit_params(self, dec) -> None:
-=======
     @u.quantity_input
     def set_fit_params(self, dec: u.rad) -> None:
->>>>>>> af240065
         """
         Used in `sim_interface.py`
         """
