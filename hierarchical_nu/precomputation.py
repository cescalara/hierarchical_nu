"""
Module for the precomputation of quantities
to be passed to Stan models.
"""

from collections import defaultdict
from itertools import product
import logging

import astropy.units as u
from astropy.coordinates import SkyCoord
import healpy as hp
import numpy as np

from .source.source import (
    Sources,
    PointSource,
    icrs_to_uv,
)
from .source.atmospheric_flux import AtmosphericNuMuFlux
from .source.flux_model import PGammaSpectrum
from .source.parameter import ParScale, Parameter
from .backend.stan_generator import StanGenerator
from .detector.detector_model import (
    LogNormEnergyResolution,
    GridInterpolationEnergyResolution,
)
from .utils.roi import CircularROI, ROIList
from .detector.icecube import (
    EventType,
    CAS,
)
from .utils.fitting_tools import TopDownSegmentation

from tqdm.autonotebook import tqdm

m_to_cm = 100  # cm


class ExposureIntegral:
    """
    Handles calculation of the exposure integral.
    This is the convolution of the source spectrum and the
    effective area, multiplied by the observation time.
    """

    @u.quantity_input
    def __init__(
        self,
        sources: Sources,
        detector_model: EventType,
        n_grid_points: int = 50,
        show_progress: bool = False,
    ):
        """
        Handles calculation of the exposure integral.
        This is the convolution of the source spectrum and the
        effective area, multiplied by the observation time.

        :param sources: An instance of Sources.
        :param detector_model: An instance of EventType from the Refrigerator.
        :param n_grid_points: number of grid points for each parameter at which exposure is calculated.
        :param show_progress: set to True if progress bars should be displayed.
        """

        self._show_progress = show_progress
        self._detector_model = detector_model
        self._sources = sources
        self._n_grid_points = n_grid_points

        # Use Emin_det if available, otherwise use per event_type
        try:
            self._min_det_energy = Parameter.get_parameter("Emin_det").value

        except ValueError:
            self._min_det_energy = Parameter.get_parameter(
                f"Emin_det_{self._detector_model.P}"
            ).value

        # Silence log output
        logger = logging.getLogger("hierarchical_nu.backend.code_generator")
        logger.propagate = False

        # Instantiate the given Detector class to access values
        with StanGenerator():
            dm = detector_model.model()
            self._effective_area = dm.effective_area
            self._energy_resolution = dm.energy_resolution
            self._dm = dm

        self._parameter_source_map = defaultdict(list)
        self._source_parameter_map = defaultdict(list)
        self._original_param_values = defaultdict(list)

        for source in sources:
            c = 0
            for par in source.parameters.values():
                if not par.fixed:
                    self._parameter_source_map[par.name].append(source)
                    self._source_parameter_map[source].append(par.name)
                    self._original_param_values[par.name].append(par.value)
                    c += 1
                if c > 2:
                    raise NotImplementedError(
                        "Max two free parameters per source are currently implemented."
                    )

        self._par_grids = {}
        self._par_units = {}
        for par_name in list(self._parameter_source_map.keys()):
            par = Parameter.get_parameter(par_name)
            try:
                units = par.value.unit
                self._par_units[par_name] = units
                pmin, pmax = par.par_range
                par_range = (pmin.to_value(units), pmax.to_value(units))
                if not np.all(np.isfinite(par_range)):
                    raise ValueError(
                        "Parameter {} has non-finite bounds".format(par.name)
                    )
            except:
                par_range = par.par_range
                if not np.all(np.isfinite(par_range)):
                    raise ValueError(
                        "Parameter {} has non-finite bounds".format(par.name)
                    )

            if par.scale == ParScale.lin:
                grid = np.linspace(*par_range, num=self._n_grid_points)
            elif par.scale == ParScale.log:
                grid = np.logspace(*np.log10(par_range), num=self._n_grid_points)
            elif par.scale == ParScale.cos:
                grid = np.arccos(
                    np.linspace(*np.cos(par_range), num=self._n_grid_points)
                )
            else:
                raise NotImplementedError(
                    "This scale ({}) is not yet supported".format(par.scale)
                )

            self._par_grids[par_name] = grid

        self.__call__()

    @property
    def effective_area(self):
        return self._effective_area

    @property
    def energy_resolution(self):
        return self._energy_resolution

    @property
    def par_grids(self):
        return self._par_grids

    @property
    def integral_grid(self):
        return self._integral_grid

    @property
    def integral_fixed_vals(self):
        return self._integral_fixed_vals

    def calculate_rate(self, source, Ebins=None):
        # Emin determined as `Parameter` instance is accounted for
        # in the spectral shapes of the individual sources
        if Ebins is None:
            lower_e_edges = self.effective_area.tE_bin_edges[:-1].copy() << u.GeV
            upper_e_edges = self.effective_area.tE_bin_edges[1:].copy() << u.GeV

        else:
            lower_e_edges = Ebins[:-1] << u.GeV
            upper_e_edges = Ebins[1:] << u.GeV

        E_min = lower_e_edges[0]
        E_max = upper_e_edges[-1]

        log_E_space = np.linspace(np.log10(E_min.value), np.log10(E_max.value), 200)
        log_E_c = log_E_space[:-1] + np.diff(log_E_space) / 2
        E_c = np.power(10, log_E_c) * u.GeV
        d_E = np.diff(np.power(10, log_E_space)) * u.GeV

        if isinstance(source, PointSource):
            # For point sources the integral over the space angle is trivial

            # Assume that the source is inside the ROI
            # TODO add check at some point

            dec = source.dec.to(u.rad)
            cosz = -np.sin(dec.to_value(u.rad))  # ONLY FOR ICECUBE!

            flux_vals = source.flux_model.spectral_shape(E_c)
            if cosz < min(self.effective_area.cosz_bin_edges) or cosz >= max(
                self.effective_area.cosz_bin_edges
            ):
                aeff_vals = np.zeros(E_c.shape) << (u.m**2)

            else:
                aeff_vals = self.effective_area.eff_area_spline(
                    np.vstack(
                        (np.log10(E_c.to_value(u.GeV)), np.full(E_c.shape, cosz))
                    ).T
                ) << (u.m**2)

            if isinstance(self.energy_resolution, GridInterpolationEnergyResolution):
                p_Edet = self.energy_resolution.prob_Edet_above_threshold(
                    E_c,
                    self._min_det_energy,
                    np.full(E_c.shape, dec.to_value(u.rad)) * u.rad,
                    use_interpolation=True,
                )

            elif isinstance(self.energy_resolution, LogNormEnergyResolution):
                p_Edet = self.energy_resolution.prob_Edet_above_threshold(
                    E_c,
                    self._min_det_energy,
                    np.full(E_c.shape, dec.to_value(u.rad)) * u.rad,
                    use_lognorm=True,
                )

            else:
                p_Edet = self.energy_resolution.prob_Edet_above_threshold(
                    E_c, self._min_det_energy
                )
            p_Edet = np.nan_to_num(p_Edet)

            output = np.sum(aeff_vals * flux_vals * p_Edet * d_E)

        else:
            try:
                roi = ROIList.STACK[0]
            except IndexError:
                raise ValueError("An ROI is needed at this point.")

            # Setup coordinate grids at which to evaulate effective area and flux
            NSIDE = 128
            NPIX = hp.nside2npix(NSIDE)
            # Surface element
            d_omega = 4 * np.pi / NPIX * u.sr

            ra, dec = hp.pix2ang(
                nside=NSIDE, ipix=list(range(NPIX)), nest=True, lonlat=True
            )

            coords = SkyCoord(ra=ra * u.deg, dec=dec * u.deg, frame="icrs")
            mask = []
            for roi in ROIList.STACK:
                # Create mask with pixels inside the ROI
                if isinstance(roi, CircularROI):
                    mask.append(
                        roi.center.separation(coords).deg * u.deg < roi.radius.to(u.deg)
                    )
                else:
                    RA_min = roi.RA_min.to_value(u.rad)
                    RA_max = roi.RA_max.to_value(u.rad)
                    if RA_min > RA_max:
                        mask.append(
                            (
                                (coords.ra.rad >= roi.RA_min.to_value(u.rad))
                                | (coords.ra.rad <= roi.RA_max.to_value(u.rad))
                            )
                            & (coords.dec.rad >= roi.DEC_min.to_value(u.rad))
                            & (coords.dec.rad <= roi.DEC_max.to_value(u.rad))
                        )
                    else:
                        mask.append(
                            (coords.ra.rad >= roi.RA_min.to_value(u.rad))
                            & (coords.ra.rad <= roi.RA_max.to_value(u.rad))
                            & (coords.dec.rad >= roi.DEC_min.to_value(u.rad))
                            & (coords.dec.rad <= roi.DEC_max.to_value(u.rad))
                        )

            # Assume that indexing is faster than calculating stuff
            # only calculate at the unique declinations and sort values afterwards
            # As `dec` contains all points we can weigh each unique declination according to its
            # frequency over all points on the sky

            idxs = np.logical_or.reduce(mask)
            pixels = coords[idxs]
            ra = pixels.ra.rad * u.rad
            dec = pixels.dec.rad * u.rad
            dec_c, counts = np.unique(dec, return_counts=True)
            cosz_c = -np.sin(dec_c.to_value(u.rad))

            # Create common grids
            log_E_grid, cosz_grid = np.meshgrid(log_E_c, cosz_c)
            E_grid, dec_grid = np.meshgrid(E_c, dec_c)

            # Evaluate effective area and flux
            aeff_vals = (
                self._effective_area.eff_area_spline(
                    np.vstack((log_E_grid.flatten(), cosz_grid.flatten())).T
                ).reshape(log_E_grid.shape)
                * u.m**2
            )

            flux_vals = source.flux_model(E_grid, dec_grid, 0 * u.rad)

            if isinstance(self.energy_resolution, GridInterpolationEnergyResolution):
                p_Edet = self.energy_resolution.prob_Edet_above_threshold(
                    E_grid.flatten(),
                    self._min_det_energy,
                    dec_grid.flatten(),
                    use_interpolation=True,
                ).reshape(E_grid.shape)

            elif isinstance(self.energy_resolution, LogNormEnergyResolution):
                p_Edet = self.energy_resolution.prob_Edet_above_threshold(
                    E_grid.flatten(),
                    self._min_det_energy,
                    dec_grid.flatten(),
                    use_lognorm=True,
                ).reshape(E_grid.shape)

            else:
                p_Edet = self.energy_resolution.prob_Edet_above_threshold(
                    E_c, self._min_det_energy
                )
                p_Edet = np.repeat(np.expand_dims(p_Edet, 0), d_omega.size, axis=0)

            # Inflate d_omega if needed
            weights = np.repeat(np.expand_dims(counts, 1), p_Edet.shape[1], axis=1)
            p_Edet = np.nan_to_num(p_Edet)

            output = np.sum(
                np.sum(
                    aeff_vals * flux_vals * p_Edet * d_omega * weights,
                    axis=0,
                )
                * d_E,
                axis=0,
            )

        return output

    def _compute_exposure_integral(self):
        """
        Loop over sources and calculate the exposure integral.
        """

        self._integral_grid = []

        self._integral_fixed_vals = []

        with tqdm(total=self._sources.N, disable=not self._show_progress) as pbar:
            for k, source in enumerate(self._sources.sources):
                pbar.set_description(f"Source {k}")

                if not self._source_parameter_map[source]:
                    if (
                        isinstance(source.flux_model, AtmosphericNuMuFlux)
                        and self._detector_model == CAS
                    ):
                        self._integral_fixed_vals.append(0.0 * u.m**2)
                    else:
                        self._integral_fixed_vals.append(
                            self.calculate_rate(source)
                            / source.flux_model.total_flux_int.to(1 / (u.m**2 * u.s))
                        )
                    pbar.update(1)
                    continue

                this_free_pars = self._source_parameter_map[source]
                this_par_grids = [
                    self._par_grids[par_name] for par_name in this_free_pars
                ]
                integral_grids_tmp = np.zeros(
                    [self._n_grid_points] * len(this_par_grids)
                ) << (u.m**2)

                with tqdm(
                    total=integral_grids_tmp.size, disable=not self._show_progress
                ) as pbar_parameter:
                    for i, grid_points in enumerate(product(*this_par_grids)):
                        pbar_parameter.set_description(f"Parameter value {i}")
                        indices = np.unravel_index(i, integral_grids_tmp.shape)

                        for par_name, par_value in zip(this_free_pars, grid_points):
                            par = Parameter.get_parameter(par_name)
                            try:
                                units = self._par_units[par_name]
                            except KeyError:
                                units = 1.0
                            par.value = par_value * units

                        # To make units compatible with Stan model parametrisation
                        integral_grids_tmp[indices] += self.calculate_rate(
                            source
                        ) / source.flux_model.total_flux_int.to(1 / (u.m**2 * u.s))
                        pbar_parameter.update(1)

                # Reset free parameters to original values
                for par_name in this_free_pars:
                    par = Parameter.get_parameter(par_name)
                    original_values = self._original_param_values[par_name]

                    if len(original_values) > 1:
                        par.value = original_values[k]
                    else:
                        par.value = original_values[0]
                pbar.update(1)
                self._integral_grid.append(integral_grids_tmp)

    def _slice_aeff_for_point_sources(self):
        """
        Return a slice of the effective area at each point source's declination
        """

        logelow = np.log10(self.effective_area.tE_bin_edges[:-1].copy())
        logehigh = np.log10(self._effective_area.tE_bin_edges[1:].copy())

        ec = np.power(10, (logelow + logehigh) / 2) << u.GeV

        self.pdet_grid = []
        self.pdet_grid.append(ec)
        for source in self._sources:
            if isinstance(source, PointSource):
                unit_vector = icrs_to_uv(source.dec.value, source.ra.value)
                cosz = np.cos(np.pi - np.arccos(unit_vector[2]))
                cosz_bin = np.digitize(cosz, self.effective_area.cosz_bin_edges) - 1

                aeff_slice = self.effective_area.eff_area[:, cosz_bin].copy() << u.m**2

                self.pdet_grid.append(aeff_slice)

    def _compute_c_values(self):
        """
        For the rejection sampling implemented in the simulation, we need
        to find max(f/g) for the relevant energy range at different cosz,
        where:
        f, target function: aeff_factor * src_spectrum
        g, envelope function: bbpl envelope used for sampling
        """

        cosz_bin_cens = (
            self.effective_area.cosz_bin_edges[:-1]
            + np.diff(self.effective_area.cosz_bin_edges) / 2
        )

        envelope_container = []

        for source in self._sources.sources:
            # Energy bounds in flux model are already redshift-corrected
            # and live in the detector frame

            try:
                Emin = source.flux_model.spectral_shape._lower_energy.to_value(u.GeV)
                Emax = source.flux_model.spectral_shape._upper_energy.to_value(u.GeV)
            except AttributeError:
                Emin = source.flux_model._lower_energy.to_value(u.GeV)
                Emax = source.flux_model._upper_energy.to_value(u.GeV)

            E_range = np.geomspace(Emin, Emax, 1_000)
            if isinstance(source, PointSource):
                # Point source has one declination/cosz,
                # no loop over cosz necessary
                cosz = source.cosz
                aeff_values = self.effective_area.eff_area_spline(
                    np.vstack((np.log10(E_range), np.full(E_range.shape, cosz))).T,
<<<<<<< HEAD
                )
=======
                ) << (u.m**2)
>>>>>>> 29ad1844
                f_values = (
                    source.flux_model.spectral_shape.pdf(
                        E_range * u.GeV, Emin * u.GeV, Emax * u.GeV, apply_lim=False
                    )
                    * aeff_values
                )

                segments = TopDownSegmentation(f_values.to_value(u.m**2), E_range)
                segments.generate_segments()
                envelope_container.append(segments)

            else:
                # For diffuse sources, we need to find an envelope envelopping
                # the maximum values along energy, marginalising over the declination.
                # Calculate f-values on an energy x cosz grid, then take maximum
                # and create the envelope function.
                f_values_all = []

                for cosz in cosz_bin_cens:
                    aeff_values = self.effective_area.eff_area_spline(
                        np.vstack((np.log10(E_range), np.full(E_range.shape, cosz))).T,
                    )

                    dec = np.arcsin(-cosz)  # Only for IceCube

                    if isinstance(source.flux_model, AtmosphericNuMuFlux):
                        atmo_flux_integ_val = source.flux_model.total_flux_int.to_value(
                            1 / (u.m**2 * u.s)
                        )
                        f_values = (
                            source.flux_model(
                                E_range.copy() * u.GeV, dec * u.rad, 0 * u.rad
                            ).to_value(1 / (u.GeV * u.s * u.sr * u.m**2))
                            / atmo_flux_integ_val
                        ) * aeff_values
                    else:
                        f_values = (
                            source.flux_model.spectral_shape.pdf(
                                E_range * u.GeV,
                                Emin * u.GeV,
                                Emax * u.GeV,
                                apply_lim=False,
                            )
                            * aeff_values
                        )

                    f_values_all.append(f_values)
                # Make array
                # Take max along energy axis, and use result for creating the envelope
                f_values = np.array(f_values_all).max(axis=0)
                segment = TopDownSegmentation(f_values, E_range)
                segment.generate_segments()
                envelope_container.append(segment)

        self._envelope_container = envelope_container

    def __call__(self):
        """
        Compute the exposure integrals.
        """

        self._compute_exposure_integral()

        self._slice_aeff_for_point_sources()

        self._compute_c_values()


'''
def bbpl_pdf(x, x0, x1, x2, gamma1, gamma2):
    """
    Bounded broken power law PDF.
    Used as envelope in rejection sampling and
    therefore in _compute_c_values().
    """

    x = np.atleast_1d(x)

    output = np.empty_like(x)

    I1 = (x1 ** (gamma1 + 1.0) - x0 ** (gamma1 + 1.0)) / (gamma1 + 1.0)
    I2 = (
        x1 ** (gamma1 - gamma2)
        * (x2 ** (gamma2 + 1.0) - x1 ** (gamma2 + 1.0))
        / (gamma2 + 1.0)
    )

    N = 1.0 / (I1 + I2)

    mask1 = x <= x1
    mask2 = x > x1

    output[mask1] = N * x[mask1] ** gamma1

    output[mask2] = N * x1 ** (gamma1 - gamma2) * x[mask2] ** gamma2

    return output
'''<|MERGE_RESOLUTION|>--- conflicted
+++ resolved
@@ -458,11 +458,7 @@
                 cosz = source.cosz
                 aeff_values = self.effective_area.eff_area_spline(
                     np.vstack((np.log10(E_range), np.full(E_range.shape, cosz))).T,
-<<<<<<< HEAD
-                )
-=======
-                ) << (u.m**2)
->>>>>>> 29ad1844
+                )
                 f_values = (
                     source.flux_model.spectral_shape.pdf(
                         E_range * u.GeV, Emin * u.GeV, Emax * u.GeV, apply_lim=False
@@ -470,7 +466,7 @@
                     * aeff_values
                 )
 
-                segments = TopDownSegmentation(f_values.to_value(u.m**2), E_range)
+                segments = TopDownSegmentation(f_values, E_range)
                 segments.generate_segments()
                 envelope_container.append(segments)
 
