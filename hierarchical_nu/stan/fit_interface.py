--- conflicted
+++ resolved
@@ -361,7 +361,7 @@
                                     self._src_spectrum_lpdf(
                                         self._E[i],
                                         self._eta[k],
-                                    )
+                                    ),
                                 ]
                             )
                         else:
@@ -476,6 +476,7 @@
                     [self._lp[i]], "log_sum_exp"
                 ) - FunctionCall([self._Nex], "log")
             """
+
     def _functions(self):
         """
         Write the functions section of the Stan file.
@@ -497,9 +498,11 @@
                         self._fit_index, self._fit_beta, self._fit_Enorm
                     )
                 if self._seyfert:
-                    self._src_spectrum_lpdf, self._src_flux_table, self._flux_conv = self._sources[
-                        0
-                    ]._flux_model.spectral_shape.make_stan_functions()
+                    self._src_spectrum_lpdf, self._src_flux_table, self._flux_conv = (
+                        self._sources[
+                            0
+                        ]._flux_model.spectral_shape.make_stan_functions()
+                    )
                 else:
                     self._src_spectrum_lpdf = self._ps_spectrum.make_stan_lpdf_func(
                         "src_spectrum_logpdf",
@@ -514,7 +517,6 @@
                         self._fit_beta,
                         self._fit_Enorm,
                     )
-
 
             # If we have diffuse sources, include the shape of their PDF
             if self.sources.diffuse:
@@ -990,9 +992,7 @@
                     if self._fit_eta:
                         self._eta_min = ForwardVariableDef("eta_min", "real")
                         self._eta_max = ForwardVariableDef("eta_max", "real")
-                        self._eta_grid = ForwardVariableDef(
-                            "eta_grid", "vector[Ngrid]"
-                        )
+                        self._eta_grid = ForwardVariableDef("eta_grid", "vector[Ngrid]")
 
                     if self._seyfert:
                         self._P_min = ForwardVariableDef("P_min", "real")
@@ -1429,28 +1429,21 @@
             # For point sources, L and src_index can be shared or
             # independent.
             if self.sources.point_source:
-<<<<<<< HEAD
-                """
-                if self._shared_luminosity:
-                    self._L_glob = ParameterDef("L", "real", self._Lmin, self._Lmax)
-                else:
-                    self._L = ParameterVectorDef(
-                        "L",
-=======
                 if self._fit_nex:
                     self._Nex_per_ps = ParameterVectorDef(
                         "Nex_per_ps",
->>>>>>> 8256fed2
                         "vector",
                         self._Ns_str,
                         self._Nex_src_min,
                         self._Nex_src_max,
                     )
-<<<<<<< HEAD
-                """
-                if self._seyfert:
-                    self._P = ParameterDef("pressure_ratio", "real", self._P_min, self._P_max)
-=======
+
+                elif self._seyfert:
+                    # TODO make vector option for multi ps with individual parameters,
+                    # hijack shared luminosity for this
+                    self._P = ParameterDef(
+                        "pressure_ratio", "real", self._P_min, self._P_max
+                    )
 
                 if not self._fit_nex:
                     if self._shared_luminosity:
@@ -1464,7 +1457,6 @@
                             self._Lmax,
                         )
 
->>>>>>> 8256fed2
                 if self._shared_src_index:
                     if self._fit_index:
                         self._src_index_glob = ParameterDef(
@@ -1522,12 +1514,8 @@
                         )
                     if self._fit_eta:
                         self._eta = ParameterVectorDef(
-                            "eta",
-                            "vector",
-                            self._Ns_str,
-                            self._eta_min, self._eta_max
-                        )
-
+                            "eta", "vector", self._Ns_str, self._eta_min, self._eta_max
+                        )
 
             # Specify F_diff and diff_index to characterise the diffuse comp
             if self.sources.diffuse:
@@ -1575,17 +1563,11 @@
                     "Nex_atmo_comp", "real", ["[", self._Net, "]"]
                 )
             if self.sources.point_source:
-<<<<<<< HEAD
-                if self._shared_luminosity:
-                    """
-=======
                 if self._shared_luminosity or self._fit_nex:
->>>>>>> 8256fed2
                     self._L = ForwardVariableDef(
                         "L_ind",
                         "vector[Ns]",
                     )
-                    """
                 if self._shared_src_index:
                     if self._fit_index:
                         self._src_index = ForwardVariableDef(
@@ -1597,17 +1579,14 @@
                         )
                     if self._fit_eta:
                         self._eta = ForwardVariableDef("eta_ind", "vector[Ns]")
+                if self._fit_nex and self._seyfert:
+                    self._P = ForwardVariableDef("pressure_ratio", "vector[Ns]")
                 if self._fit_Enorm:
                     self._E0_src = ForwardVariableDef("E0_src_ind", "vector[Ns]")
                 if self._shared_luminosity or self._shared_src_index:
                     with ForLoopContext(1, self._Ns, "k") as k:
-<<<<<<< HEAD
-                        #if self._shared_luminosity:
-                        #    self._L[k] << self._L_glob
-=======
                         if self._shared_luminosity and not self._fit_nex:
                             self._L[k] << self._L_glob
->>>>>>> 8256fed2
                         if self._shared_src_index and self._fit_index:
                             self._src_index[k] << self._src_index_glob
                         if self._shared_src_index and self._fit_beta:
@@ -1798,23 +1777,8 @@
             # For each source, calculate the number flux and update F, logF
             if self.sources.point_source:
                 with ForLoopContext(1, self._Ns, "k") as k:
-<<<<<<< HEAD
-                    """
-                    self._F[k] << StringExpression(
-                        [
-                            self._L[k],
-                            "/ (4 * pi() * pow(",
-                            self._D[k],
-                            " * ",
-                            3.086e22,
-                            ", 2))",
-                        ]
-                    )
-                    """
-                    self._F[k] << self._P
-=======
-
-                    if not self._fit_nex:
+
+                    if not self._fit_nex and not self._seyfert:
                         self._F[k] << StringExpression(
                             [
                                 self._L[k],
@@ -1825,7 +1789,9 @@
                                 ", 2))",
                             ]
                         )
->>>>>>> 8256fed2
+                    elif not self._fit_nex:
+                        # Use pressure_ratio * integrated flux (latter is normalised to the pressure ratio used in sims)
+                        self._F[k] << self._P * self._src_flux_table(self._eta[k])
 
                     if self._logparabola or self._pgamma:
                         # create even more references
@@ -1885,27 +1851,18 @@
                             x_r,
                             x_i,
                         )
-<<<<<<< HEAD
+
                     elif self._seyfert:
-                        StringExpression(
-                            [
-                                self._F[k],
-                                "*=",
-                                self._src_flux_table(
-                                    self._eta[k],
-                                ),
-                            ]
-                        )
-=======
-
->>>>>>> 8256fed2
+                        self._flux_conv_val[k] << self._flux_conv(
+                            self._eta[k],
+                        )
                     else:
                         self._flux_conv_val[k] << self._flux_conv(
                             self._src_index[k],
                             self._Emin_src[k],
                             self._Emax_src[k],
                         )
-                    if not self._fit_nex:
+                    if not self._fit_nex and not self._seyfert:
                         StringExpression([self._F[k], "*=", self._flux_conv_val[k]])
 
                     with ForLoopContext(1, self._Net_stan, "i") as i:
@@ -1946,7 +1903,7 @@
                             args = [
                                 self._eta_grid,
                                 self._integral_grid[i, k],
-                                self._eta[k]
+                                self._eta[k],
                             ]
                             method = "interpolate_log_y"
 
@@ -1988,6 +1945,14 @@
                                 ", 2))",
                             ]
                         )
+                        if self._seyfert:
+                            # Nex = P * F_tab(eta, divided by accomp. P) * eps, so F = P * F_tab(eta),
+                            # Nex = F * eps
+                            # F = F(eta) * P = Nex / eps
+                            # P = F / F(eta)
+                            self._P[k] << self._F[k] / self._src_flux_table(
+                                self._eta[k]
+                            )
 
                         with ForLoopContext(1, self._Net_stan, "i") as i:
                             StringExpression(
