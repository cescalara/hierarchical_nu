from typing import List
from collections import OrderedDict
from astropy import units as u

from hierarchical_nu.detector.detector_model import DetectorModel
from hierarchical_nu.detector.r2021 import R2021DetectorModel

from hierarchical_nu.stan.interface import StanInterface

from hierarchical_nu.backend.stan_generator import (
    FunctionsContext,
    Include,
    DataContext,
    TransformedDataContext,
    GeneratedQuantitiesContext,
    ForLoopContext,
    IfBlockContext,
    ElseIfBlockContext,
    ElseBlockContext,
    WhileLoopContext,
    FunctionCall,
)

from hierarchical_nu.backend.variable_definitions import (
    ForwardVariableDef,
    ForwardArrayDef,
    ForwardVectorDef,
    InstantVariableDef,
)

from hierarchical_nu.backend.expression import StringExpression
from hierarchical_nu.backend.parameterizations import DistributionMode

from hierarchical_nu.events import TRACKS, CASCADES
from hierarchical_nu.detector.northern_tracks import NorthernTracksDetectorModel
from hierarchical_nu.detector.icecube import IceCubeDetectorModel
from hierarchical_nu.detector.r2021 import R2021DetectorModel

from hierarchical_nu.source.source import Sources


class StanSimInterface(StanInterface):
    """
    An interface for generating the Stan simulation code.
    """

    def __init__(
        self,
        output_file: str,
        sources: Sources,
        detector_model_type: DetectorModel,
        atmo_flux_theta_points: int = 30,
        includes: List[str] = [
            "interpolation.stan",
            "utils.stan",
            "vMF.stan",
            "rejection_sampling.stan",
        ],
        force_N: bool = False
    ):
        """
        An interface for generating the Stan simulation code.

        :param output_file: Name of the file to write to
        :param sources: Sources object containing sources to be simulated
        :param detector_model_type: Type of the detector model to be used
        :param atmo_flux_theta_points: Number of points to use for the grid of
        atmospheric flux
        :param includes: List of names of stan files to include into the
        functions block of the generated file
        :param N: dict with keys "tracks" and/or "cascades". Value needs to be a list of length `len(sources)`
        """

        if detector_model_type == R2021DetectorModel:
            if "r2021_rng.stan" not in includes:
                includes.append("r2021_rng.stan")
            R2021DetectorModel.generate_code(
                DistributionMode.RNG, rewrite=False, gen_type="histogram"
            )

        super().__init__(
            output_file=output_file,
            sources=sources,
            detector_model_type=detector_model_type,
            includes=includes,
        )

        self._atmo_flux_theta_points = atmo_flux_theta_points

        if force_N:
            self._force_N = True
        
        else:
            self._force_N = False

    def _functions(self):
        """
        Write the functions section of the Stan file.
        """

        with FunctionsContext():

            # Include all the specified files
            for include_file in self._includes:
                _ = Include(include_file)

            # If we have point sources, include the shape of their PDF
            # and how to convert from energy to number flux
            if self.sources.point_source:

                self._src_spectrum_lpdf = self._ps_spectrum.make_stan_lpdf_func(
                    "src_spectrum_logpdf"
                )

                self._flux_conv = self._ps_spectrum.make_stan_flux_conv_func(
                    "flux_conv"
                )

            # If we have diffuse sources, include the shape of their PDF
            if self.sources.diffuse:

                self._diff_spectrum_lpdf = self._diff_spectrum.make_stan_lpdf_func(
                    "diff_spectrum_logpdf"
                )

            # If we have atmospheric sources, include the atmospheric flux table
            # the density of the grid in theta (ie. declination) is specified here
            if self.sources.atmospheric:

                atmo_flux_model = self.sources.atmospheric.flux_model

                # Increasing theta points too much makes compilation very slow
                # Could switch to passing array as data if problematic
                self._atmo_flux = atmo_flux_model.make_stan_function(
                    theta_points=self._atmo_flux_theta_points
                )

    def _data(self):
        """
        Write the data section of the Stan file.
        """

        with DataContext():

            # Useful strings depending on the total number of sources
            # Ns is the number of point sources
            self._Ns = ForwardVariableDef("Ns", "int")
            self._Ns_str = ["[", self._Ns, "]"]
            self._Ns_1p_str = ["[", self._Ns, "+1]"]
            self._Ns_2p_str = ["[", self._Ns, "+2]"]

            if self.sources.diffuse and self.sources.atmospheric:

                N_int_str = self._Ns_2p_str
            
            elif self.sources.diffuse or self.sources.atmospheric:
                
                N_int_str = self._Ns_1p_str

            else:

                N_int_str = self._Ns_str

            if self.sources.atmospheric and self.sources.diffuse:
                    dim = self._Ns_2p_str
            elif self.sources.diffuse or self.sources.atmospheric:
                dim = self._Ns_1p_str
            else:
                dim = self._Ns_str 

            # True directions of point sources as a unit vector
            self._varpi = ForwardArrayDef("varpi", "unit_vector[3]", self._Ns_str)

            # Distance of sources in Mpc
            self._D = ForwardVariableDef("D", "vector[Ns]")

            # For diffuse and point sources, we have an interpolation grid
            # for the integral of expected number of events to pass
            if self.sources.diffuse or self.sources.point_source:

                self._Ngrid = ForwardVariableDef("Ngrid", "int")

            # Diffuse sources have a redshift (default z=0) a spectral index,
            # and a grid over this index for the interpolation mentioned above
            if self.sources.diffuse:

                self._z = ForwardVariableDef("z", "vector[Ns+1]")
                self._diff_index = ForwardVariableDef("diff_index", "real")
                self._diff_index_grid = ForwardVariableDef(
                    "diff_index_grid", "vector[Ngrid]"
                )

            else:

                self._z = ForwardVariableDef("z", "vector[Ns]")

            # Point sources can have shared/individual spectral indices, and
            # a grid over the spectral index is also passed, as for diffuse sources.
            if self.sources.point_source:

                if self._shared_src_index:
                    self._src_index = ForwardVariableDef("src_index", "real")
                else:
                    self._src_index = ForwardVariableDef("src_index", "vector[Ns]")

                self._src_index_grid = ForwardVariableDef(
                    "src_index_grid", "vector[Ngrid]"
                )

            # The energy range is specified at the source
            self._Emin_src = ForwardVariableDef("Emin_src", "real")
            self._Emax_src = ForwardVariableDef("Emax_src", "real")

            # Energy range that the detector should consider
            # Is influenced by parameterisation of energy resolution
            self._Emin = ForwardVariableDef("Emin", "real")
            self._Emax = ForwardVariableDef("Emax", "real")

            # Energy range considered for diffuse astrophysical sources, defined at redshift z of shell
            self._Emin_diff = ForwardVariableDef("Emin_diff", "real")
            self._Emax_diff = ForwardVariableDef("Emax_diff", "real")

            # For tracks, we specify Emin_det, and several parameters for the
            # rejection sampling, denoted by rs_...
            # Separate interpolation grids are also provided for tracks and cascades
            if "tracks" in self._event_types:

                self._Emin_det_t = ForwardVariableDef("Emin_det_t", "real")
                self._rs_bbpl_Eth_t = ForwardVariableDef("rs_bbpl_Eth_t", "real")
                self._rs_bbpl_gamma1_t = ForwardVariableDef("rs_bbpl_gamma1_t", "real")
                self._rs_bbpl_gamma2_scale_t = ForwardVariableDef(
                    "rs_bbpl_gamma2_scale_t", "real"
                )
                # self._rs_N_cosz_bins_t = ForwardVariableDef("rs_N_cosz_bins_t", "int")
                # entry for each component
                self._rs_cvals_t = ForwardArrayDef(
<<<<<<< HEAD
                    "rs_cvals_t", "real", N_int_str
=======
                    "rs_cvals_t", "real", dim
>>>>>>> 52de2d84
                )
                #self._rs_cosz_bin_edges_t = ForwardArrayDef(
                #    "rs_cosz_bin_edges_t", "real", ["[rs_N_cosz_bins_t + 1]"]
                #)

                if self.sources.diffuse:
                    self._integral_grid_t = ForwardArrayDef(
                        "integral_grid_t", "vector[Ngrid]", self._Ns_1p_str
                    )
                    
                else:
                    self._integral_grid_t = ForwardArrayDef(
                        "integral_grid_t", "vector[Ngrid]", self._Ns_str
                    )
                    

                if self._force_N:
<<<<<<< HEAD
                    self._forced_N_t = ForwardArrayDef("forced_N_t", "int", N_int_str)
=======
                    self._forced_N_t = ForwardArrayDef("forced_N_t", "int", dim)
>>>>>>> 52de2d84

            # Similarly, we do the same for cascades. Different rejection sampling
            # parameters and interpolation grids are needed due to the different
            # shape of the effective area.
            if "cascades" in self._event_types:

                self._Emin_det_c = ForwardVariableDef("Emin_det_c", "real")
                self._rs_bbpl_Eth_c = ForwardVariableDef("rs_bbpl_Eth_c", "real")
                self._rs_bbpl_gamma1_c = ForwardVariableDef("rs_bbpl_gamma1_c", "real")
                self._rs_bbpl_gamma2_scale_c = ForwardVariableDef(
                    "rs_bbpl_gamma2_scale_c", "real"
                )
                #self._rs_N_cosz_bins_c = ForwardVariableDef("rs_N_cosz_bins_c", "int")
<<<<<<< HEAD
                if self.sources.diffuse and self.sources.point_source:
                    self._rs_cvals_c = ForwardArrayDef(
                        "rs_cvals_c", "real", self._Ns_1p_str
                    )
                
                else:
                    self._rs_cvals_c = ForwardArrayDef(
                        "rs_cvals_c", "real", self._Ns_str
                    )

=======
                self._rs_cvals_c = ForwardArrayDef(
                    "rs_cvals_c", "real", dim
                )
>>>>>>> 52de2d84
                #self._rs_cosz_bin_edges_c = ForwardArrayDef(
                #    "rs_cosz_bin_edges_c", "real", ["[rs_N_cosz_bins_c + 1]"]
                #)
                # Ns (+1 if diffuse)
                if self.sources.diffuse or self.sources.point_source:
                    self._integral_grid_c = ForwardArrayDef(
                        "integral_grid_c", "vector[Ngrid]", N_int_str
                    )

                if self._force_N:
<<<<<<< HEAD
                    if self.sources.diffuse:
                        self._forced_N_c = ForwardArrayDef("forced_N_c", "int", self._Ns_1p_str)

                    else:
                        self._forced_N_c = ForwardArrayDef("forced_N_c", "int", self._Ns_str)

=======
                    # Ns (+1 if diffuse +1 if atmo, although atmo entry is set to zero)
                    self._forced_N_c = ForwardArrayDef("forced_N_c", "int", dim)
>>>>>>> 52de2d84

            # We define the necessary source input parameters depending on
            # what kind of sources we have
            if self.sources.point_source:

                if self._shared_luminosity:
                    self._L = ForwardVariableDef("L", "real")
                else:
                    self._L = ForwardVariableDef("L", "vector[Ns]")

            if self.sources.diffuse:

                self._F_diff = ForwardVariableDef("F_diff", "real")

            if self.sources.atmospheric:

                self._F_atmo = ForwardVariableDef("F_atmo", "real")

                self._atmo_integ_val = ForwardVariableDef("atmo_integ_val", "real")

            # v_lim sets the edge of the uniform sampling on a sphere, for example,
            # for Northern skies only. See sphere_lim_rng.
            self._v_lim = ForwardVariableDef("v_lim", "real")

            # The observation time
            self._T = ForwardVariableDef("T", "real")

    def _transformed_data(self):
        """
        Write the transformed data section of the Stan file.
        """

        with TransformedDataContext():

            # Decide how many flux entries, F, we have
            if self.sources.diffuse and self.sources.atmospheric:

                self._F = ForwardVariableDef("F", "vector[Ns+2]")

                N_tot_t = "[Ns+2]"
                N_tot_c = "[Ns+1]"

            elif self.sources.diffuse or self.sources.atmospheric:

                self._F = ForwardVariableDef("F", "vector[Ns+1]")

                N_tot_t = N_tot_c = "[Ns+1]"

            else:

                self._F = ForwardVariableDef("F", "vector[Ns]")

                N_tot_t = N_tot_c = "[Ns]"

            if "tracks" in self._event_types:

                # Define track type as in package
                self._track_type = ForwardVariableDef("track_type", "int")
                self._track_type << TRACKS

                # Relative exposure weights of sources for tracks
                self._w_exposure_t = ForwardVariableDef(
                    "w_exposure_t", "simplex" + N_tot_t
                )

                # Exposure of sources for tracks
                self._eps_t = ForwardVariableDef("eps_t", "vector" + N_tot_t)

                # Expected number of events for tracks
                self._Nex_t = ForwardVariableDef("Nex_t", "real")

                # Sampled number of events for tracks
                self._N_t = ForwardVariableDef("N_t", "int")

            if "cascades" in self._event_types:

                # Define cascade type as in package
                self._cascade_type = ForwardVariableDef("cascade_type", "int")
                self._cascade_type << CASCADES

                # Relative exposure weights of sources for cascades
                self._w_exposure_c = ForwardVariableDef(
                    "w_exposure_c", "simplex" + N_tot_c
                )

                # Exposure of sources for cascades
                self._eps_c = ForwardVariableDef("eps_c", "vector" + N_tot_c)

                # Expected number of events for cascades
                self._Nex_c = ForwardVariableDef("Nex_c", "real")

                # Sampled number of events for cascades
                self._N_c = ForwardVariableDef("N_c", "int")

            # Total flux
            self._Ftot = ForwardVariableDef("Ftot", "real")

            # Total flux from point sources
            self._F_src = ForwardVariableDef("Fs", "real")

            # Different assumptions for fractional flux from point sources
            # vs. other components
            self._f_arr_ = ForwardVariableDef("f_arr_", "real")
            self._f_arr_astro_ = ForwardVariableDef("f_arr_astro_", "real")
            self._f_det_ = ForwardVariableDef("f_det_", "real")
            self._f_det_astro_ = ForwardVariableDef("f_det_astro_", "real")

            # Expected number of events from different source components
            self._Nex_src_t = ForwardVariableDef("Nex_src_t", "real")
            self._Nex_src_c = ForwardVariableDef("Nex_src_c", "real")
            self._Nex_src = ForwardVariableDef("Nex_src", "real")
            self._Nex_diff_t = ForwardVariableDef("Nex_diff_t", "real")
            self._Nex_diff_c = ForwardVariableDef("Nex_diff_c", "real")
            self._Nex_diff = ForwardVariableDef("Nex_diff", "real")
            self._Nex_atmo = ForwardVariableDef("Nex_atmo", "real")

            # Sampled total number of events
            self._N = ForwardVariableDef("N", "int")

            self._F_src << 0.0
            self._Nex_src_t << 0.0
            self._Nex_src_c << 0.0
            self._Nex_src << 0.0

            if self.sources.point_source:

                with ForLoopContext(1, self._Ns, "k") as k:

                    if self._shared_luminosity:
                        L_ref = self._L
                    else:
                        L_ref = self._L[k]

                    if self._shared_src_index:
                        src_index_ref = self._src_index
                    else:
                        src_index_ref = self._src_index[k]

                    # Calculate energy flux from L and D
                    self._F[k] << StringExpression(
                        [
                            L_ref,
                            "/ (4 * pi() * pow(",
                            self._D[k],
                            " * ",
                            3.086e22,
                            ", 2))",
                        ]
                    )

                    # Convert energy flux to number flux based on spectral
                    # shape and energy bounds
                    StringExpression(
                        [
                            self._F[k],
                            "*=",
                            self._flux_conv(
                                src_index_ref,
                                self._Emin_src / (1 + self._z[k]),
                                self._Emax_src / (1 + self._z[k])
                            ),
                        ]
                    )

                    # Sum point source flux
                    StringExpression([self._F_src, " += ", self._F[k]])

            if self.sources.diffuse:
                StringExpression("F[Ns+1]") << self._F_diff

            if self.sources.atmospheric and not self.sources.diffuse:
                StringExpression("F[Ns+1]") << self._F_atmo

            if self.sources.atmospheric and self.sources.diffuse:
                StringExpression("F[Ns+2]") << self._F_atmo

            # For each source, calculate the exposure for different
            # event types
            if self.sources.point_source:

                with ForLoopContext(1, self._Ns, "k") as k:

                    if self._shared_src_index:
                        src_index_ref = self._src_index
                    else:
                        src_index_ref = self._src_index[k]

                    if "tracks" in self._event_types:

                        (
                            self._eps_t[k]
                            << FunctionCall(
                                [
                                    self._src_index_grid,
                                    self._integral_grid_t[k],
                                    src_index_ref,
                                ],
                                "interpolate",
                            )
                            * self._T
                        )

                        StringExpression(
                            [self._Nex_src_t, "+=", self._F[k] * self._eps_t[k]]
                        )

                    if "cascades" in self._event_types:

                        (
                            self._eps_c[k]
                            << FunctionCall(
                                [
                                    self._src_index_grid,
                                    self._integral_grid_c[k],
                                    src_index_ref,
                                ],
                                "interpolate",
                            )
                            * self._T
                        )

                        StringExpression(
                            [self._Nex_src_c, "+=", self._F[k] * self._eps_c[k]]
                        )

            # Calculate the exposure for diffuse/atmospheric sources
            # For cascades, we assume no atmo component
            if self.sources.diffuse and self.sources.atmospheric:

                if "tracks" in self._event_types:

                    (
                        self._eps_t[self._Ns + 1]
                        << FunctionCall(
                            [
                                self._diff_index_grid,
                                self._integral_grid_t[self._Ns + 1],
                                self._diff_index,
                            ],
                            "interpolate",
                        )
                        * self._T
                    )

                    (
                        self._Nex_diff_t
                        << self._F[self._Ns + 1] * self._eps_t[self._Ns + 1]
                    )

                    # no interpolation needed for atmo as spectral shape is fixed
                    self._eps_t[self._Ns + 2] << self._atmo_integ_val * self._T

                    self._Nex_atmo << self._F[self._Ns + 2] * self._eps_t[self._Ns + 2]

                if "cascades" in self._event_types:

                    (
                        self._eps_c[self._Ns + 1]
                        << FunctionCall(
                            [
                                self._diff_index_grid,
                                self._integral_grid_c[self._Ns + 1],
                                self._diff_index,
                            ],
                            "interpolate",
                        )
                        * self._T
                    )

                    (
                        self._Nex_diff_c
                        << self._F[self._Ns + 1] * self._eps_c[self._Ns + 1]
                    )

            elif self.sources.diffuse:

                if "tracks" in self._event_types:

                    (
                        self._eps_t[self._Ns + 1]
                        << FunctionCall(
                            [
                                self._diff_index_grid,
                                self._integral_grid_t[self._Ns + 1],
                                self._diff_index,
                            ],
                            "interpolate",
                        )
                        * self._T
                    )

                    (
                        self._Nex_diff_t
                        << self._F[self._Ns + 1] * self._eps_t[self._Ns + 1]
                    )

                if "cascades" in self._event_types:

                    (
                        self._eps_c[self._Ns + 1]
                        << FunctionCall(
                            [
                                self._diff_index_grid,
                                self._integral_grid_c[self._Ns + 1],
                                self._diff_index,
                            ],
                            "interpolate",
                        )
                        * self._T
                    )

                    (
                        self._Nex_diff_c
                        << self._F[self._Ns + 1] * self._eps_c[self._Ns + 1]
                    )

            elif self.sources.atmospheric and "tracks" in self._event_types:

                self._eps_t[self._Ns + 1] << self._atmo_integ_val * self._T

                self._Nex_atmo << self._F[self._Ns + 1] * self._eps_t[self._Ns + 1]

                if "cascades" in self._event_types:

                    self._eps_c[self._Ns + 1] << 0.0

            if self.sources.atmospheric:

                self._atmo_flux_integ_val = ForwardVariableDef(
                    "atmo_flux_integ_val", "real"
                )
                (
                    self._atmo_flux_integ_val
                    << self._sources.atmospheric_flux.total_flux_int.to(
                        1 / (u.m**2 * u.s)
                    ).value
                )

            # Get the relative exposure weights of all sources
            # This will be used to sample the labels
            # Also sample the number of events
            if "tracks" in self._event_types:

                self._Nex_t << FunctionCall([self._F, self._eps_t], "get_Nex")
                self._w_exposure_t << FunctionCall(
                    [self._F, self._eps_t], "get_exposure_weights"
                )

                # If we passed the `force_N` keyword we ignore the exposure weighting 
                # and sample a fixed amount of events
                if self._force_N:

                    self._N_t << StringExpression(["sum(", self._forced_N_t, ")"])

                # Else sample Poisson random variable with the expected number of events as parameter
                else:

                    self._N_t << StringExpression(["poisson_rng(", self._Nex_t, ")"])

            if "cascades" in self._event_types:

                self._Nex_c << FunctionCall([self._F, self._eps_c], "get_Nex")
                self._w_exposure_c << FunctionCall(
                    [self._F, self._eps_c], "get_exposure_weights"
                )

                if self._force_N:

                    self._N_c << StringExpression(["sum(", self._forced_N_c, ")"])

                else:
                
                    self._N_c << StringExpression(["poisson_rng(", self._Nex_c, ")"])

            if "tracks" in self._event_types and "cascades" in self._event_types:

                self._Nex_src << self._Nex_src_t + self._Nex_src_c
                self._Nex_diff << self._Nex_diff_t + self._Nex_diff_c
                self._N << self._N_t + self._N_c

            elif "tracks" in self._event_types:

                self._Nex_src << self._Nex_src_t
                self._Nex_diff << self._Nex_diff_t
                self._N << self._N_t

            elif "cascades" in self._event_types:

                self._Nex_src << self._Nex_src_c
                self._Nex_diff << self._Nex_diff_c
                self._Nex_atmo << 0.0
                self._N << self._N_c

            # Calculate the fractional association for different assumptions
            if self.sources.diffuse and self.sources.atmospheric:
                self._Ftot << self._F_src + self._F_diff + self._F_atmo
                self._f_arr_astro_ << StringExpression(
                    [self._F_src, "/", self._F_src + self._F_diff]
                )
                self._f_det_ << self._Nex_src / (
                    self._Nex_src + self._Nex_diff + self._Nex_atmo
                )
                self._f_det_astro_ << self._Nex_src / (self._Nex_src + self._Nex_diff)

            elif self.sources.diffuse:
                self._Ftot << self._F_src + self._F_diff
                self._f_arr_astro_ << StringExpression(
                    [self._F_src, "/", self._F_src + self._F_diff]
                )
                self._f_det_ << self._Nex_src / (self._Nex_src + self._Nex_diff)
                self._f_det_astro_ << self._f_det_

            elif self.sources.atmospheric:
                self._Ftot << self._F_src + self._F_atmo
                self._f_arr_astro_ << 1.0
                self._f_det_ << self._Nex_src / (self._Nex_src + self._Nex_atmo)
                self._f_det_astro_ << 1.0

            else:
                self._Ftot << self._F_src
                self._f_arr_astro_ << 1.0
                self._f_det_ << 1.0
                self._f_det_astro_ << 1.0

            self._f_arr_ << StringExpression([self._F_src, "/", self._Ftot])

    def _generated_quantities(self):
        """
        Write the generated quantities section of the Stan file.
        """

        with GeneratedQuantitiesContext():

            self._dm_rng = OrderedDict()

            # For different event types, define the detector model in both RNG and PDF
            # mode to have all functions included.
            # This will add to the functions section of the Stan file automatically.
            for event_type in self._event_types:
                if (
                    self.detector_model_type == R2021DetectorModel
                    and event_type == TRACKS
                ):
                    self._dm_rng[event_type] = self.detector_model_type(
                        mode=DistributionMode.RNG,
                        event_type=event_type,
                        gen_type="histogram",
                        rewrite=False,
                    )

                else:
                    self._dm_rng[event_type] = self.detector_model_type(
                        mode=DistributionMode.RNG, event_type=event_type
                    )

            # We redefine a bunch of variables from transformed data here, as we would
            # like to access them as outputs from the Stan simulation.
            self._f_arr = ForwardVariableDef("f_arr", "real")
            self._f_arr_astro = ForwardVariableDef("f_arr_astro", "real")
            self._f_det = ForwardVariableDef("f_det", "real")
            self._f_det_astro = ForwardVariableDef("f_det_astro", "real")
            self._f_arr << self._f_arr_
            self._f_arr_astro << self._f_arr_astro_
            self._f_det << self._f_det_
            self._f_det_astro << self._f_det_astro_

            self._N_str = ["[", self._N, "]"]

            # Lambda is the label of each event, matching to its true source
            self._lam = ForwardArrayDef("Lambda", "int", self._N_str)

            # omega is the true direction
            self._omega = ForwardVariableDef("omega", "unit_vector[3]")

            # Energies at the source, Earth and reconstructed in the detector
            self._Esrc = ForwardVariableDef("Esrc", "vector[N]")
            self._E = ForwardVariableDef("E", "vector[N]")
            self._Edet = ForwardVariableDef("Edet", "vector[N]")
            self._Emin_src_arr = ForwardVariableDef("Emin_src_arr", "real")
            self._Emax_src_arr = ForwardVariableDef("Emax_src_arr", "real")
            self._rs_bbpl_Eth_tmp = ForwardVariableDef("rs_bbpl_Eth_tmp", "real")

            # The cos(zenith) corresponding to each omega and assuming South Pole detector
            self._cosz = ForwardArrayDef("cosz", "real", self._N_str)

            # Detected directions as unit vectors for each event
            self._event = ForwardArrayDef("event", "unit_vector[3]", self._N_str)
            self._pre_event = ForwardVectorDef("pre_event", [4])

            # Variables for rejection sampling
            # Rejection sampling is based on a broken power law envelope,
            # and then the true source spectrum x effective area is sampled.
            # The tail of the envelope must not be steeper than that of the true
            # distribution. See e.g. https://bookdown.org/rdpeng/advstatcomp/rejection-sampling.html
            self._accept = ForwardVariableDef("accept", "int")
            self._detected = ForwardVariableDef("detected", "int")
            self._ntrials = ForwardVariableDef("ntrials", "int")
            self._u_samp = ForwardVariableDef("u_samp", "real")
            self._aeff_factor = ForwardVariableDef("aeff_factor", "real")
            self._src_factor = ForwardVariableDef("src_factor", "real")
            self._f_value = ForwardVariableDef("f_value", "real")
            self._g_value = ForwardVariableDef("g_value", "real")
            self._c_value = ForwardVariableDef("c_value", "real")
            self._idx_cosz = ForwardVariableDef("idx_cosz", "int")
            self._gamma2 = ForwardVariableDef("gamma2", "real")
            if self._force_N:
                self._currently_sampling = InstantVariableDef("currently_sampling", "int", [1])

            if "tracks" in self._event_types:
                Nex_t_sim = ForwardVariableDef("Nex_t_sim", "real")
                Nex_t_sim << self._Nex_t

            if "cascades" in self._event_types:
                Nex_c_sim = ForwardVariableDef("Nex_c_sim", "real")
                Nex_c_sim << self._Nex_c

            self._event_type = ForwardVariableDef("event_type", "vector[N]")

            # Kappa is the shape param of the vMF used in sampling the detected direction
            self._kappa = ForwardVariableDef("kappa", "vector[N]")

            # Here we start the sampling, first fo tracks and then cascades.
            if "tracks" in self._event_types:

                if self._force_N:
                
                    self._forced_N_t_sampled = InstantVariableDef("sampled_N_t", "int", [0])

                # For each event, we rejection sample the true energy and direction
                # and then directly sample the detected properties
                with ForLoopContext(1, self._N_t, "i") as i:

                    self._event_type[i] << self._track_type

                    # Sample source label
                    # If we force N, proceed to sample the given number of events for each source
                    if self._force_N:

                        with IfBlockContext(
                            [
                                self._forced_N_t_sampled,
                                " < ",
                                self._forced_N_t[self._currently_sampling]
                            ]
                        ):

                            self._lam[i] << self._currently_sampling
                            StringExpression([self._forced_N_t_sampled, " += 1"])
                        
                        with ElseBlockContext():

                            StringExpression([self._currently_sampling, " += 1"])

                            with IfBlockContext([self._currently_sampling, " > size(", self._F, ")"]):
                                # Might as well be break statement
                                StringExpression(["continue"])

                            with ElseBlockContext():

                                self._lam[i] << self._currently_sampling
                                self._forced_N_t_sampled << 1

                        # make loop checking how many events are already sampled for a certain type

                    # Otherwise, use the exposure weights to determine the event label
                    else:
                        self._lam[i] << FunctionCall(
                            [self._w_exposure_t], "categorical_rng"
                        )

                    # Reset rejection
                    self._accept << 0
                    self._detected << 0
                    self._ntrials << 0

                    # While not accepted
                    with WhileLoopContext([StringExpression([self._accept != 1])]):

                        # Used for rejection sampling
                        self._u_samp << FunctionCall([0.0, 1.0], "uniform_rng")

                        # For point sources, the true direction is specified
                        with IfBlockContext(
                            [StringExpression([self._lam[i], " <= ", self._Ns])]
                        ):

                            self._omega << self._varpi[self._lam[i]]

                        # Otherwise, sample uniformly over sphere, considering v_lim
                        if self.sources.atmospheric and not self.sources.diffuse:

                            with ElseIfBlockContext(
                                [StringExpression([self._lam[i], " == ", self._Ns + 1])]
                            ):

                                self._omega << FunctionCall(
                                    [1, self._v_lim], "sphere_lim_rng"
                                )

                        elif self.sources.diffuse:

                            with ElseIfBlockContext(
                                [StringExpression([self._lam[i], " == ", self._Ns + 1])]
                            ):

                                self._omega << FunctionCall(
                                    [1, self._v_lim], "sphere_lim_rng"
                                )

                        if self.sources.atmospheric and self._sources.diffuse:

                            with ElseIfBlockContext(
                                [StringExpression([self._lam[i], " == ", self._Ns + 2])]
                            ):

                                self._omega << FunctionCall(
                                    [1, self._v_lim], "sphere_lim_rng"
                                )

                        self._cosz[i] << FunctionCall(
                            [FunctionCall([self._omega], "omega_to_zenith")], "cos"
                        )

                        # Calculate the envelope for rejection sampling and the shape of
                        # the source spectrum for the various source components
                        if self.sources.point_source:

                            with IfBlockContext(
                                [StringExpression([self._lam[i], " <= ", self._Ns])]
                            ):

                                if self._shared_src_index:
                                    src_index_ref = self._src_index
                                else:
                                    src_index_ref = self._src_index[self._lam[i]]

                                # The shape of the envelope to use depends on the
                                # source spectrum. This is to make things more efficient.
                                (
                                    self._gamma2
                                    << self._rs_bbpl_gamma2_scale_t - src_index_ref
                                )

                                # Handle energy thresholds
                                # 3 cases:
                                # Emin < Eth and Emax > Eth - use broken pl
                                # Emin < Eth and Emax <= Eth - use pl
                                # Emin >= Eth and Emax > Eth - use pl
                                self._Emin_src_arr << self._Emin_src / (
                                    1 + self._z[self._lam[i]]
                                )
                                self._Emax_src_arr << self._Emax_src / (
                                    1 + self._z[self._lam[i]]
                                )

                                with IfBlockContext(
                                    [
                                        StringExpression(
                                            [
                                                "(",
                                                self._Emin_src_arr,
                                                "<",
                                                self._rs_bbpl_Eth_t,
                                                ") && (",
                                                self._Emax_src_arr,
                                                ">",
                                                self._rs_bbpl_Eth_t,
                                                ")",
                                            ]
                                        )
                                    ]
                                ):

                                    # Sample a true energy from the envelope function
                                    self._E[i] << FunctionCall(
                                        [
                                            self._Emin_src_arr,
                                            self._rs_bbpl_Eth_t,
                                            self._Emax_src_arr,
                                            self._rs_bbpl_gamma1_t,
                                            self._gamma2,
                                        ],
                                        "bbpl_rng",
                                    )

                                    # Also store the value of the envelope function at this true energy
                                    self._g_value << FunctionCall(
                                        [
                                            self._E[i],
                                            self._Emin_src_arr,
                                            self._rs_bbpl_Eth_t,
                                            self._Emax_src_arr,
                                            self._rs_bbpl_gamma1_t,
                                            self._gamma2,
                                        ],
                                        "bbpl_pdf",
                                    )

                                with ElseIfBlockContext(
                                    [
                                        StringExpression(
                                            [
                                                "(",
                                                self._Emin_src_arr,
                                                "<",
                                                self._rs_bbpl_Eth_t,
                                                ") && (",
                                                self._Emax_src_arr,
                                                "<=",
                                                self._rs_bbpl_Eth_t,
                                                ")",
                                            ]
                                        )
                                    ]
                                ):

                                    # Sample a true energy from the envelope function
                                    # Modify to power law
                                    (
                                        self._rs_bbpl_Eth_tmp
                                        << self._Emin_src_arr
                                        + (self._Emax_src_arr - self._Emin_src_arr) / 2
                                    )
                                    self._E[i] << FunctionCall(
                                        [
                                            self._Emin_src_arr,
                                            self._rs_bbpl_Eth_tmp,
                                            self._Emax_src_arr,
                                            self._rs_bbpl_gamma1_t,
                                            self._rs_bbpl_gamma1_t,
                                        ],
                                        "bbpl_rng",
                                    )

                                    # Also store the value of the envelope function at this true energy
                                    self._g_value << FunctionCall(
                                        [
                                            self._E[i],
                                            self._Emin_src_arr,
                                            self._rs_bbpl_Eth_tmp,
                                            self._Emax_src_arr,
                                            self._rs_bbpl_gamma1_t,
                                            self._rs_bbpl_gamma1_t,
                                        ],
                                        "bbpl_pdf",
                                    )

                                with ElseIfBlockContext(
                                    [
                                        StringExpression(
                                            [
                                                "(",
                                                self._Emin_src_arr,
                                                ">=",
                                                self._rs_bbpl_Eth_t,
                                                ") && (",
                                                self._Emax_src_arr,
                                                ">",
                                                self._rs_bbpl_Eth_t,
                                                ")",
                                            ]
                                        )
                                    ]
                                ):

                                    # Sample a true energy from the envelope function
                                    # Modify to power law
                                    (
                                        self._rs_bbpl_Eth_tmp
                                        << self._Emin_src_arr
                                        + (self._Emax_src_arr - self._Emin_src_arr) / 2
                                    )
                                    self._E[i] << FunctionCall(
                                        [
                                            self._Emin_src_arr,
                                            self._rs_bbpl_Eth_tmp,
                                            self._Emax_src_arr,
                                            self._gamma2,
                                            self._gamma2,
                                        ],
                                        "bbpl_rng",
                                    )

                                    # Also store the value of the envelope function at this true energy
                                    self._g_value << FunctionCall(
                                        [
                                            self._E[i],
                                            self._Emin_src_arr,
                                            self._rs_bbpl_Eth_tmp,
                                            self._Emax_src_arr,
                                            self._gamma2,
                                            self._gamma2,
                                        ],
                                        "bbpl_pdf",
                                    )

                                # Store the value of the source PDF at this energy
                                self._src_factor << self._src_spectrum_lpdf(
                                    self._E[i],
                                    src_index_ref,
                                    self._Emin_src / (1 + self._z[self._lam[i]]),
                                    self._Emax_src / (1 + self._z[self._lam[i]]),
                                )

                                # It is log, to take the exp()
                                self._src_factor << FunctionCall(
                                    [self._src_factor], "exp"
                                )

                                # Account for energy redshift losses
                                self._Esrc[i] << self._E[i] * (
                                    1 + self._z[self._lam[i]]
                                )

                        # Treat the atmospheric and diffuse components similarly
                        if self.sources.atmospheric and not self.sources.diffuse:

                            with IfBlockContext(
                                [StringExpression([self._lam[i], " == ", self._Ns + 1])]
                            ):

                                # Assume fixed index of ~3.6 for atmo to get reasonable
                                # envelope function
                                self._gamma2 << self._rs_bbpl_gamma2_scale_t - 3.6

                                # Handle energy thresholds
                                # 3 cases:
                                # Emin < Eth and Emax > Eth - use broken pl
                                # Emin < Eth and Emax <= Eth - use pl
                                # Emin >= Eth and Emax > Eth - use pl
                                self._Emin_src_arr << self._Emin
                                self._Emax_src_arr << self._Emax
                                with IfBlockContext(
                                    [
                                        StringExpression(
                                            [
                                                "(",
                                                self._Emin_src_arr,
                                                "<",
                                                self._rs_bbpl_Eth_t,
                                                ") && (",
                                                self._Emax_src_arr,
                                                ">",
                                                self._rs_bbpl_Eth_t,
                                                ")",
                                            ]
                                        )
                                    ]
                                ):

                                    # Sample a true energy from the envelope function
                                    self._E[i] << FunctionCall(
                                        [
                                            self._Emin_src_arr,
                                            self._rs_bbpl_Eth_t,
                                            self._Emax_src_arr,
                                            self._rs_bbpl_gamma1_t,
                                            self._gamma2,
                                        ],
                                        "bbpl_rng",
                                    )

                                    # Also store the value of the envelope function at this true energy
                                    self._g_value << FunctionCall(
                                        [
                                            self._E[i],
                                            self._Emin_src_arr,
                                            self._rs_bbpl_Eth_t,
                                            self._Emax_src_arr,
                                            self._rs_bbpl_gamma1_t,
                                            self._gamma2,
                                        ],
                                        "bbpl_pdf",
                                    )

                                with ElseIfBlockContext(
                                    [
                                        StringExpression(
                                            [
                                                "(",
                                                self._Emin_src_arr,
                                                "<",
                                                self._rs_bbpl_Eth_t,
                                                ") && (",
                                                self._Emax_src_arr,
                                                "<=",
                                                self._rs_bbpl_Eth_t,
                                                ")",
                                            ]
                                        )
                                    ]
                                ):

                                    # Sample a true energy from the envelope function
                                    # Modify to power law
                                    (
                                        self._rs_bbpl_Eth_tmp
                                        << self._Emin_src_arr
                                        + (self._Emax_src_arr - self._Emin_src_arr) / 2
                                    )
                                    self._E[i] << FunctionCall(
                                        [
                                            self._Emin_src_arr,
                                            self._rs_bbpl_Eth_tmp,
                                            self._Emax_src_arr,
                                            self._rs_bbpl_gamma1_t,
                                            self._rs_bbpl_gamma1_t,
                                        ],
                                        "bbpl_rng",
                                    )

                                    # Also store the value of the envelope function at this true energy
                                    self._g_value << FunctionCall(
                                        [
                                            self._E[i],
                                            self._Emin_src_arr,
                                            self._rs_bbpl_Eth_tmp,
                                            self._Emax_src_arr,
                                            self._rs_bbpl_gamma1_t,
                                            self._rs_bbpl_gamma1_t,
                                        ],
                                        "bbpl_pdf",
                                    )

                                with ElseIfBlockContext(
                                    [
                                        StringExpression(
                                            [
                                                "(",
                                                self._Emin_src_arr,
                                                ">=",
                                                self._rs_bbpl_Eth_t,
                                                ") && (",
                                                self._Emax_src_arr,
                                                ">",
                                                self._rs_bbpl_Eth_t,
                                                ")",
                                            ]
                                        )
                                    ]
                                ):

                                    # Sample a true energy from the envelope function
                                    # Modify to power law
                                    (
                                        self._rs_bbpl_Eth_tmp
                                        << self._Emin_src_arr
                                        + (self._Emax_src_arr - self._Emin_src_arr) / 2
                                    )
                                    self._E[i] << FunctionCall(
                                        [
                                            self._Emin_src_arr,
                                            self._rs_bbpl_Eth_tmp,
                                            self._Emax_src_arr,
                                            self._gamma2,
                                            self._gamma2,
                                        ],
                                        "bbpl_rng",
                                    )

                                    # Also store the value of the envelope function at this true energy
                                    self._g_value << FunctionCall(
                                        [
                                            self._E[i],
                                            self._Emin_src_arr,
                                            self._rs_bbpl_Eth_tmp,
                                            self._Emax_src_arr,
                                            self._gamma2,
                                            self._gamma2,
                                        ],
                                        "bbpl_pdf",
                                    )

                                (
                                    self._src_factor
                                    << self._atmo_flux(self._E[i], self._omega)
                                    / self._atmo_flux_integ_val
                                )  # Normalise
                                self._Esrc[i] << self._E[i]

                        elif self.sources.diffuse:

                            with IfBlockContext(
                                [StringExpression([self._lam[i], " == ", self._Ns + 1])]
                            ):

                                (
                                    self._gamma2
                                    << self._rs_bbpl_gamma2_scale_t - self._diff_index
                                )

                                # Handle energy thresholds
                                # 3 cases:
                                # Emin < Eth and Emax > Eth - use broken pl
                                # Emin < Eth and Emax <= Eth - use pl
                                # Emin >= Eth and Emax > Eth - use pl

                                self._Emin_src_arr << self._Emin_diff / (
                                    1 + self._z[self._lam[i]]
                                )
                                self._Emax_src_arr << self._Emax_diff / (
                                    1 + self._z[self._lam[i]]
                                )

                                with IfBlockContext(
                                    [
                                        StringExpression(
                                            [
                                                "(",
                                                self._Emin_src_arr,
                                                "<",
                                                self._rs_bbpl_Eth_t,
                                                ") && (",
                                                self._Emax_src_arr,
                                                ">",
                                                self._rs_bbpl_Eth_t,
                                                ")",
                                            ]
                                        )
                                    ]
                                ):

                                    # Sample a true energy from the envelope function
                                    self._E[i] << FunctionCall(
                                        [
                                            self._Emin_src_arr,
                                            self._rs_bbpl_Eth_t,
                                            self._Emax_src_arr,
                                            self._rs_bbpl_gamma1_t,
                                            self._gamma2,
                                        ],
                                        "bbpl_rng",
                                    )

                                    # Also store the value of the envelope function at this true energy
                                    self._g_value << FunctionCall(
                                        [
                                            self._E[i],
                                            self._Emin_src_arr,
                                            self._rs_bbpl_Eth_t,
                                            self._Emax_src_arr,
                                            self._rs_bbpl_gamma1_t,
                                            self._gamma2,
                                        ],
                                        "bbpl_pdf",
                                    )

                                with ElseIfBlockContext(
                                    [
                                        StringExpression(
                                            [
                                                "(",
                                                self._Emin_src_arr,
                                                "<",
                                                self._rs_bbpl_Eth_t,
                                                ") && (",
                                                self._Emax_src_arr,
                                                "<=",
                                                self._rs_bbpl_Eth_t,
                                                ")",
                                            ]
                                        )
                                    ]
                                ):

                                    # Sample a true energy from the envelope function
                                    # Modify to power law
                                    (
                                        self._rs_bbpl_Eth_tmp
                                        << self._Emin_src_arr
                                        + (self._Emax_src_arr - self._Emin_src_arr) / 2
                                    )
                                    self._E[i] << FunctionCall(
                                        [
                                            self._Emin_src_arr,
                                            self._rs_bbpl_Eth_tmp,
                                            self._Emax_src_arr,
                                            self._rs_bbpl_gamma1_t,
                                            self._rs_bbpl_gamma1_t,
                                        ],
                                        "bbpl_rng",
                                    )

                                    # Also store the value of the envelope function at this true energy
                                    self._g_value << FunctionCall(
                                        [
                                            self._E[i],
                                            self._Emin_src_arr,
                                            self._rs_bbpl_Eth_tmp,
                                            self._Emax_src_arr,
                                            self._rs_bbpl_gamma1_t,
                                            self._rs_bbpl_gamma1_t,
                                        ],
                                        "bbpl_pdf",
                                    )

                                with ElseIfBlockContext(
                                    [
                                        StringExpression(
                                            [
                                                "(",
                                                self._Emin_src_arr,
                                                ">=",
                                                self._rs_bbpl_Eth_t,
                                                ") && (",
                                                self._Emax_src_arr,
                                                ">",
                                                self._rs_bbpl_Eth_t,
                                                ")",
                                            ]
                                        )
                                    ]
                                ):

                                    # Sample a true energy from the envelope function
                                    # Modify to power law
                                    (
                                        self._rs_bbpl_Eth_tmp
                                        << self._Emin_src_arr
                                        + (self._Emax_src_arr - self._Emin_src_arr) / 2
                                    )
                                    self._E[i] << FunctionCall(
                                        [
                                            self._Emin_src_arr,
                                            self._rs_bbpl_Eth_tmp,
                                            self._Emax_src_arr,
                                            self._gamma2,
                                            self._gamma2,
                                        ],
                                        "bbpl_rng",
                                    )

                                    # Also store the value of the envelope function at this true energy
                                    self._g_value << FunctionCall(
                                        [
                                            self._E[i],
                                            self._Emin_src_arr,
                                            self._rs_bbpl_Eth_tmp,
                                            self._Emax_src_arr,
                                            self._gamma2,
                                            self._gamma2,
                                        ],
                                        "bbpl_pdf",
                                    )

                                self._src_factor << self._diff_spectrum_lpdf(
                                    self._E[i],
                                    self._diff_index,
                                    self._Emin_diff / (1 + self._z[self._lam[i]]),
                                    self._Emax_diff / (1 + self._z[self._lam[i]]),
                                )
                                self._src_factor << FunctionCall(
                                    [self._src_factor], "exp"
                                )

                                self._Esrc[i] << self._E[i] * (
                                    1 + self._z[self._lam[i]]
                                )

                        if self.sources.diffuse and self.sources.atmospheric:

                            with IfBlockContext(
                                [StringExpression([self._lam[i], " == ", self._Ns + 2])]
                            ):

                                self._gamma2 << self._rs_bbpl_gamma2_scale_t - 3.6

                                # Handle energy thresholds
                                # 3 cases:
                                # Emin < Eth and Emax > Eth - use broken pl
                                # Emin < Eth and Emax <= Eth - use pl
                                # Emin >= Eth and Emax > Eth - use pl
                                self._Emin_src_arr << self._Emin
                                self._Emax_src_arr << self._Emax

                                with IfBlockContext(
                                    [
                                        StringExpression(
                                            [
                                                "(",
                                                self._Emin_src_arr,
                                                "<",
                                                self._rs_bbpl_Eth_t,
                                                ") && (",
                                                self._Emax_src_arr,
                                                ">",
                                                self._rs_bbpl_Eth_t,
                                                ")",
                                            ]
                                        )
                                    ]
                                ):

                                    # Sample a true energy from the envelope function
                                    self._E[i] << FunctionCall(
                                        [
                                            self._Emin_src_arr,
                                            self._rs_bbpl_Eth_t,
                                            self._Emax_src_arr,
                                            self._rs_bbpl_gamma1_t,
                                            self._gamma2,
                                        ],
                                        "bbpl_rng",
                                    )

                                    # Also store the value of the envelope function at this true energy
                                    self._g_value << FunctionCall(
                                        [
                                            self._E[i],
                                            self._Emin_src_arr,
                                            self._rs_bbpl_Eth_t,
                                            self._Emax_src_arr,
                                            self._rs_bbpl_gamma1_t,
                                            self._gamma2,
                                        ],
                                        "bbpl_pdf",
                                    )

                                with ElseIfBlockContext(
                                    [
                                        StringExpression(
                                            [
                                                "(",
                                                self._Emin_src_arr,
                                                "<",
                                                self._rs_bbpl_Eth_t,
                                                ") && (",
                                                self._Emax_src_arr,
                                                "<=",
                                                self._rs_bbpl_Eth_t,
                                                ")",
                                            ]
                                        )
                                    ]
                                ):

                                    # Sample a true energy from the envelope function
                                    # Modify to power law
                                    (
                                        self._rs_bbpl_Eth_tmp
                                        << self._Emin_src_arr
                                        + (self._Emax_src_arr - self._Emin_src_arr) / 2
                                    )
                                    self._E[i] << FunctionCall(
                                        [
                                            self._Emin_src_arr,
                                            self._rs_bbpl_Eth_tmp,
                                            self._Emax_src_arr,
                                            self._rs_bbpl_gamma1_t,
                                            self._rs_bbpl_gamma1_t,
                                        ],
                                        "bbpl_rng",
                                    )

                                    # Also store the value of the envelope function at this true energy
                                    self._g_value << FunctionCall(
                                        [
                                            self._E[i],
                                            self._Emin_src_arr,
                                            self._rs_bbpl_Eth_tmp,
                                            self._Emax_src_arr,
                                            self._rs_bbpl_gamma1_t,
                                            self._rs_bbpl_gamma1_t,
                                        ],
                                        "bbpl_pdf",
                                    )

                                with ElseIfBlockContext(
                                    [
                                        StringExpression(
                                            [
                                                "(",
                                                self._Emin_src_arr,
                                                ">=",
                                                self._rs_bbpl_Eth_t,
                                                ") && (",
                                                self._Emax_src_arr,
                                                ">",
                                                self._rs_bbpl_Eth_t,
                                                ")",
                                            ]
                                        )
                                    ]
                                ):

                                    # Sample a true energy from the envelope function
                                    # Modify to power law
                                    (
                                        self._rs_bbpl_Eth_tmp
                                        << self._Emin_src_arr
                                        + (self._Emax_src_arr - self._Emin_src_arr) / 2
                                    )
                                    self._E[i] << FunctionCall(
                                        [
                                            self._Emin_src_arr,
                                            self._rs_bbpl_Eth_tmp,
                                            self._Emax_src_arr,
                                            self._gamma2,
                                            self._gamma2,
                                        ],
                                        "bbpl_rng",
                                    )

                                    # Also store the value of the envelope function at this true energy
                                    self._g_value << FunctionCall(
                                        [
                                            self._E[i],
                                            self._Emin_src_arr,
                                            self._rs_bbpl_Eth_tmp,
                                            self._Emax_src_arr,
                                            self._gamma2,
                                            self._gamma2,
                                        ],
                                        "bbpl_pdf",
                                    )

                                (
                                    self._src_factor
                                    << self._atmo_flux(self._E[i], self._omega)
                                    / self._atmo_flux_integ_val
                                )  # Normalise
                                self._Esrc[i] << self._E[i]

                        self._aeff_factor << self._dm_rng["tracks"].effective_area(
                            self._E[i], self._omega
                        )

                        if (
                            self.detector_model_type == NorthernTracksDetectorModel
                            or self.detector_model_type == IceCubeDetectorModel
                        ):

                            with IfBlockContext(
                                [StringExpression([self._cosz[i], ">= 0.1"])]
                            ):

                                self._aeff_factor << 0

                        # Calculate quantities for rejection sampling
                        # Value of the distribution that we want to sample from
                        self._f_value << self._src_factor * self._aeff_factor

                        # Find the precomputed c_value for this source and cosz
                        #self._idx_cosz << FunctionCall(
                        #    [self._cosz[i], self._rs_cosz_bin_edges_t], "binary_search"
                        #)
                        self._c_value << self._rs_cvals_t[self._lam[i]]

                        # Debugging when sampling gets stuck
                        StringExpression([self._ntrials, " += ", 1])

                        with IfBlockContext(
                            [StringExpression([self._ntrials, "< 1000000"])]
                        ):

                            # Here is the rejection sampling criterion
                            with IfBlockContext(
                                [
                                    StringExpression(
                                        [
                                            self._u_samp,
                                            " < ",
                                            self._f_value
                                            / (self._c_value * self._g_value),
                                        ]
                                    )
                                ]
                            ):

                                self._detected << 1

                                if self.detector_model_type == R2021DetectorModel:
                                    # return of energy resolution is log_10(E/GeV)

                                    self._Edet[i] << 10 ** self._dm_rng[
                                        "tracks"
                                    ].energy_resolution(
                                        FunctionCall([self._E[i]], "log10"), self._omega
                                    )

                                else:
                                    self._Edet[i] << 10 ** self._dm_rng[
                                        "tracks"
                                    ].energy_resolution(self._E[i])

                                # Detection effects
                                if self.detector_model_type == R2021DetectorModel:
                                    # both energies are E/GeV, angular_resolution does log internally

                                    self._pre_event << self._dm_rng[
                                        "tracks"
                                    ].angular_resolution(
                                        FunctionCall([self._E[i]], "log10"),
                                        FunctionCall([self._Edet[i]], "log10"),
                                        self._omega,
                                    )
                                    self._event[i] << StringExpression(
                                        ["pre_event[1:3]"]
                                    )
                                    self._kappa[i] << StringExpression(["pre_event[4]"])

                                else:
                                    self._event[i] << self._dm_rng[
                                        "tracks"
                                    ].angular_resolution(self._E[i], self._omega)
                                    (
                                        self._kappa[i]
                                        << self._dm_rng[
                                            "tracks"
                                        ].angular_resolution.kappa()
                                    )

                            with ElseBlockContext():

                                self._detected << 0

                            # Also apply the threshold on possible detected energies
                            with IfBlockContext(
                                [
                                    StringExpression(
                                        [
                                            "(",
                                            self._Edet[i],
                                            " >= ",
                                            self._Emin_det_t,
                                            ") && (",
                                            self._detected == 1,
                                            ")",
                                        ]
                                    )
                                ]
                            ):

                                # Accept this sample!
                                self._accept << 1

                        # Debugging
                        with ElseBlockContext():

                            # If sampler gets stuck, print a warning message and move on.
                            self._accept << 1

                            StringExpression(
                                ['print("problem component: ", ', self._lam[i], ");\n"]
                            )

            # Repeat as above for cascades! For detailed comments see tracks, approach is identical.
            if "cascades" in self._event_types:

                self._forced_N_c_sampled = InstantVariableDef("sampled_N_c", "int", [0])

                if "tracks" in self._event_types:

                    N_start = "N_t+1"

                    if self._force_N:

                        self._currently_sampling << 1

                else:

                    N_start = 1

                with ForLoopContext(N_start, self._N, "i") as i:

                    self._event_type[i] << self._cascade_type

                    # Sample source label
                    if self._force_N:

                        with IfBlockContext(
                            [
                                self._forced_N_c_sampled,
                                " < ",
                                self._forced_N_c[self._currently_sampling]
                            ]
                        ):

                            self._lam[i] << self._currently_sampling
                            StringExpression([self._forced_N_c_sampled, " += 1"])
                        
                        with ElseBlockContext():

                            StringExpression([self._currently_sampling, " += 1"])

                            with IfBlockContext([self._currently_sampling, " > size(", self._F, ")"]):
                                # Might as well be break statement
                                StringExpression(["continue"])

                            with ElseBlockContext():

                                self._lam[i] << self._currently_sampling
                                self._forced_N_c_sampled << 1

                    else:

                        self._lam[i] << FunctionCall(
                            [self._w_exposure_c], "categorical_rng"
                        )

                    self._accept << 0
                    self._detected << 0
                    self._ntrials << 0

                    with WhileLoopContext([StringExpression([self._accept != 1])]):

                        self._u_samp << FunctionCall([0.0, 1.0], "uniform_rng")

                        # Sample position
                        with IfBlockContext(
                            [StringExpression([self._lam[i], " <= ", self._Ns])]
                        ):

                            self._omega << self._varpi[self._lam[i]]

                        with ElseIfBlockContext(
                            [StringExpression([self._lam[i], " == ", self._Ns + 1])]
                        ):
                            self._omega << FunctionCall([1, 0], "sphere_lim_rng")

                        self._cosz[i] << FunctionCall(
                            [FunctionCall([self._omega], "omega_to_zenith")], "cos"
                        )

                        # Energy spectrum
                        if self.sources.point_source:

                            with IfBlockContext(
                                [StringExpression([self._lam[i], " <= ", self._Ns])]
                            ):

                                if self._shared_src_index:
                                    src_index_ref = self._src_index
                                else:
                                    src_index_ref = self._src_index[self._lam[i]]

                                (
                                    self._gamma2
                                    << self._rs_bbpl_gamma2_scale_c - src_index_ref
                                )

                                # Handle energy thresholds
                                # 3 cases:
                                # Emin < Eth and Emax > Eth - use broken pl
                                # Emin < Eth and Emax <= Eth - use pl
                                # Emin >= Eth and Emax > Eth - use pl
                                self._Emin_src_arr << self._Emin_src / (
                                    1 + self._z[self._lam[i]]
                                )
                                self._Emax_src_arr << self._Emax_src / (
                                    1 + self._z[self._lam[i]]
                                )

                                with IfBlockContext(
                                    [
                                        StringExpression(
                                            [
                                                "(",
                                                self._Emin_src_arr,
                                                "<",
                                                self._rs_bbpl_Eth_c,
                                                ") && (",
                                                self._Emax_src_arr,
                                                ">",
                                                self._rs_bbpl_Eth_c,
                                                ")",
                                            ]
                                        )
                                    ]
                                ):

                                    # Sample a true energy from the envelope function
                                    self._E[i] << FunctionCall(
                                        [
                                            self._Emin_src_arr,
                                            self._rs_bbpl_Eth_c,
                                            self._Emax_src_arr,
                                            self._rs_bbpl_gamma1_c,
                                            self._gamma2,
                                        ],
                                        "bbpl_rng",
                                    )

                                    # Also store the value of the envelope function at this true energy
                                    self._g_value << FunctionCall(
                                        [
                                            self._E[i],
                                            self._Emin_src_arr,
                                            self._rs_bbpl_Eth_c,
                                            self._Emax_src_arr,
                                            self._rs_bbpl_gamma1_c,
                                            self._gamma2,
                                        ],
                                        "bbpl_pdf",
                                    )

                                with ElseIfBlockContext(
                                    [
                                        StringExpression(
                                            [
                                                "(",
                                                self._Emin_src_arr,
                                                "<",
                                                self._rs_bbpl_Eth_c,
                                                ") && (",
                                                self._Emax_src_arr,
                                                "<=",
                                                self._rs_bbpl_Eth_c,
                                                ")",
                                            ]
                                        )
                                    ]
                                ):

                                    # Sample a true energy from the envelope function
                                    # Modify to power law
                                    (
                                        self._rs_bbpl_Eth_tmp
                                        << self._Emin_src_arr
                                        + (self._Emax_src_arr - self._Emin_src_arr) / 2
                                    )
                                    self._E[i] << FunctionCall(
                                        [
                                            self._Emin_src_arr,
                                            self._rs_bbpl_Eth_tmp,
                                            self._Emax_src_arr,
                                            self._rs_bbpl_gamma1_c,
                                            self._rs_bbpl_gamma1_c,
                                        ],
                                        "bbpl_rng",
                                    )

                                    # Also store the value of the envelope function at this true energy
                                    self._g_value << FunctionCall(
                                        [
                                            self._E[i],
                                            self._Emin_src_arr,
                                            self._rs_bbpl_Eth_tmp,
                                            self._Emax_src_arr,
                                            self._rs_bbpl_gamma1_c,
                                            self._rs_bbpl_gamma1_c,
                                        ],
                                        "bbpl_pdf",
                                    )

                                with ElseIfBlockContext(
                                    [
                                        StringExpression(
                                            [
                                                "(",
                                                self._Emin_src_arr,
                                                ">=",
                                                self._rs_bbpl_Eth_c,
                                                ") && (",
                                                self._Emax_src_arr,
                                                ">",
                                                self._rs_bbpl_Eth_c,
                                                ")",
                                            ]
                                        )
                                    ]
                                ):

                                    # Sample a true energy from the envelope function
                                    # Modify to power law
                                    (
                                        self._rs_bbpl_Eth_tmp
                                        << self._Emin_src_arr
                                        + (self._Emax_src_arr - self._Emin_src_arr) / 2
                                    )
                                    self._E[i] << FunctionCall(
                                        [
                                            self._Emin_src_arr,
                                            self._rs_bbpl_Eth_tmp,
                                            self._Emax_src_arr,
                                            self._gamma2,
                                            self._gamma2,
                                        ],
                                        "bbpl_rng",
                                    )

                                    # Also store the value of the envelope function at this true energy
                                    self._g_value << FunctionCall(
                                        [
                                            self._E[i],
                                            self._Emin_src_arr,
                                            self._rs_bbpl_Eth_tmp,
                                            self._Emax_src_arr,
                                            self._gamma2,
                                            self._gamma2,
                                        ],
                                        "bbpl_pdf",
                                    )

                                self._src_factor << self._src_spectrum_lpdf(
                                    self._E[i],
                                    src_index_ref,
                                    self._Emin_src / (1 + self._z[self._lam[i]]),
                                    self._Emax_src / (1 + self._z[self._lam[i]]),
                                )
                                self._src_factor << FunctionCall(
                                    [self._src_factor], "exp"
                                )

                                self._Esrc[i] << self._E[i] * (
                                    1 + self._z[self._lam[i]]
                                )

                        if self.sources.diffuse:

                            with IfBlockContext(
                                [StringExpression([self._lam[i], " == ", self._Ns + 1])]
                            ):

                                (
                                    self._gamma2
                                    << self._rs_bbpl_gamma2_scale_c - self._diff_index
                                )

                                # Handle energy thresholds
                                # 3 cases:
                                # Emin < Eth and Emax > Eth - use broken pl
                                # Emin < Eth and Emax <= Eth - use pl
                                # Emin >= Eth and Emax > Eth - use pl
                                """
                                self._Emin_src_arr << self._Emin_src / (
                                    1 + self._z[self._lam[i]]
                                )
                                self._Emax_src_arr << self._Emax_src / (
                                    1 + self._z[self._lam[i]]
                                )
                                """
                                self._Emin_src_arr << self._Emin
                                self._Emax_src_arr << self._Emax

                                with IfBlockContext(
                                    [
                                        StringExpression(
                                            [
                                                "(",
                                                self._Emin_src_arr,
                                                "<",
                                                self._rs_bbpl_Eth_c,
                                                ") && (",
                                                self._Emax_src_arr,
                                                ">",
                                                self._rs_bbpl_Eth_c,
                                                ")",
                                            ]
                                        )
                                    ]
                                ):

                                    # Sample a true energy from the envelope function
                                    self._E[i] << FunctionCall(
                                        [
                                            self._Emin_src_arr,
                                            self._rs_bbpl_Eth_c,
                                            self._Emax_src_arr,
                                            self._rs_bbpl_gamma1_c,
                                            self._gamma2,
                                        ],
                                        "bbpl_rng",
                                    )

                                    # Also store the value of the envelope function at this true energy
                                    self._g_value << FunctionCall(
                                        [
                                            self._E[i],
                                            self._Emin_src_arr,
                                            self._rs_bbpl_Eth_c,
                                            self._Emax_src_arr,
                                            self._rs_bbpl_gamma1_c,
                                            self._gamma2,
                                        ],
                                        "bbpl_pdf",
                                    )

                                with ElseIfBlockContext(
                                    [
                                        StringExpression(
                                            [
                                                "(",
                                                self._Emin_src_arr,
                                                "<",
                                                self._rs_bbpl_Eth_c,
                                                ") && (",
                                                self._Emax_src_arr,
                                                "<=",
                                                self._rs_bbpl_Eth_c,
                                                ")",
                                            ]
                                        )
                                    ]
                                ):

                                    # Sample a true energy from the envelope function
                                    # Modify to power law
                                    (
                                        self._rs_bbpl_Eth_tmp
                                        << self._Emin_src_arr
                                        + (self._Emax_src_arr - self._Emin_src_arr) / 2
                                    )
                                    self._E[i] << FunctionCall(
                                        [
                                            self._Emin_src_arr,
                                            self._rs_bbpl_Eth_tmp,
                                            self._Emax_src_arr,
                                            self._rs_bbpl_gamma1_c,
                                            self._rs_bbpl_gamma1_c,
                                        ],
                                        "bbpl_rng",
                                    )

                                    # Also store the value of the envelope function at this true energy
                                    self._g_value << FunctionCall(
                                        [
                                            self._E[i],
                                            self._Emin_src_arr,
                                            self._rs_bbpl_Eth_tmp,
                                            self._Emax_src_arr,
                                            self._rs_bbpl_gamma1_c,
                                            self._rs_bbpl_gamma1_c,
                                        ],
                                        "bbpl_pdf",
                                    )

                                with ElseIfBlockContext(
                                    [
                                        StringExpression(
                                            [
                                                "(",
                                                self._Emin_src_arr,
                                                ">=",
                                                self._rs_bbpl_Eth_c,
                                                ") && (",
                                                self._Emax_src_arr,
                                                ">",
                                                self._rs_bbpl_Eth_c,
                                                ")",
                                            ]
                                        )
                                    ]
                                ):

                                    # Sample a true energy from the envelope function
                                    # Modify to power law
                                    (
                                        self._rs_bbpl_Eth_tmp
                                        << self._Emin_src_arr
                                        + (self._Emax_src_arr - self._Emin_src_arr) / 2
                                    )
                                    self._E[i] << FunctionCall(
                                        [
                                            self._Emin_src_arr,
                                            self._rs_bbpl_Eth_tmp,
                                            self._Emax_src_arr,
                                            self._gamma2,
                                            self._gamma2,
                                        ],
                                        "bbpl_rng",
                                    )

                                    # Also store the value of the envelope function at this true energy
                                    self._g_value << FunctionCall(
                                        [
                                            self._E[i],
                                            self._Emin_src_arr,
                                            self._rs_bbpl_Eth_tmp,
                                            self._Emax_src_arr,
                                            self._gamma2,
                                            self._gamma2,
                                        ],
                                        "bbpl_pdf",
                                    )

                                self._src_factor << self._diff_spectrum_lpdf(
                                    self._E[i],
                                    self._diff_index,
                                    #self._Emin_src / (1 + self._z[self._lam[i]]),
                                    #self._Emax_src / (1 + self._z[self._lam[i]]),
                                    self._Emin_src_arr,
                                    self._Emax_src_arr,
                                )
                                self._src_factor << FunctionCall(
                                    [self._src_factor], "exp"
                                )

                                self._Esrc[i] << self._E[i] * (
                                    1 + self._z[self._lam[i]]
                                )

                        self._aeff_factor << self._dm_rng["cascades"].effective_area(
                            self._E[i], self._omega
                        )

                        self._f_value = self._src_factor * self._aeff_factor

                        #self._idx_cosz << FunctionCall(
                        #    [self._cosz[i], self._rs_cosz_bin_edges_c], "binary_search"
                        #)
                        self._c_value << self._rs_cvals_c[self._lam[i]]

                        # Debugging when sampling gets stuck
                        StringExpression([self._ntrials, " += ", 1])

                        with IfBlockContext(
                            [StringExpression([self._ntrials, "< 1000000"])]
                        ):

                            with IfBlockContext(
                                [
                                    StringExpression(
                                        [
                                            self._u_samp,
                                            " < ",
                                            self._f_value
                                            / (self._c_value * self._g_value),
                                        ]
                                    )
                                ]
                            ):

                                self._detected << 1
                                # effective area veto for possibly empty true_energy bins overcome,
                                # Detection effects
                                # Calculate quantities for rejection sampling
                                self._Edet[i] << 10 ** self._dm_rng[
                                    "cascades"
                                ].energy_resolution(self._E[i])

                                self._event[i] << self._dm_rng[
                                    "cascades"
                                ].angular_resolution(self._E[i], self._omega)
                                (
                                    self._kappa[i]
                                    << self._dm_rng[
                                        "cascades"
                                    ].angular_resolution.kappa()
                                )

                            with ElseBlockContext():

                                self._detected << 0

                            # Energy threshold
                            with IfBlockContext(
                                [
                                    StringExpression(
                                        [
                                            "(",
                                            self._Edet[i],
                                            " >= ",
                                            self._Emin_det_c,
                                            ") && (",
                                            self._detected == 1,
                                            ")",
                                        ]
                                    )
                                ]
                            ):

                                self._accept << 1

                        # Debugging
                        with ElseBlockContext():

                            self._accept << 1

                            StringExpression(
                                ['print("problem component: ", ', self._lam[i], ");\n"]
                            )<|MERGE_RESOLUTION|>--- conflicted
+++ resolved
@@ -234,11 +234,7 @@
                 # self._rs_N_cosz_bins_t = ForwardVariableDef("rs_N_cosz_bins_t", "int")
                 # entry for each component
                 self._rs_cvals_t = ForwardArrayDef(
-<<<<<<< HEAD
-                    "rs_cvals_t", "real", N_int_str
-=======
                     "rs_cvals_t", "real", dim
->>>>>>> 52de2d84
                 )
                 #self._rs_cosz_bin_edges_t = ForwardArrayDef(
                 #    "rs_cosz_bin_edges_t", "real", ["[rs_N_cosz_bins_t + 1]"]
@@ -256,11 +252,7 @@
                     
 
                 if self._force_N:
-<<<<<<< HEAD
-                    self._forced_N_t = ForwardArrayDef("forced_N_t", "int", N_int_str)
-=======
                     self._forced_N_t = ForwardArrayDef("forced_N_t", "int", dim)
->>>>>>> 52de2d84
 
             # Similarly, we do the same for cascades. Different rejection sampling
             # parameters and interpolation grids are needed due to the different
@@ -274,22 +266,9 @@
                     "rs_bbpl_gamma2_scale_c", "real"
                 )
                 #self._rs_N_cosz_bins_c = ForwardVariableDef("rs_N_cosz_bins_c", "int")
-<<<<<<< HEAD
-                if self.sources.diffuse and self.sources.point_source:
-                    self._rs_cvals_c = ForwardArrayDef(
-                        "rs_cvals_c", "real", self._Ns_1p_str
-                    )
-                
-                else:
-                    self._rs_cvals_c = ForwardArrayDef(
-                        "rs_cvals_c", "real", self._Ns_str
-                    )
-
-=======
                 self._rs_cvals_c = ForwardArrayDef(
                     "rs_cvals_c", "real", dim
                 )
->>>>>>> 52de2d84
                 #self._rs_cosz_bin_edges_c = ForwardArrayDef(
                 #    "rs_cosz_bin_edges_c", "real", ["[rs_N_cosz_bins_c + 1]"]
                 #)
@@ -300,17 +279,8 @@
                     )
 
                 if self._force_N:
-<<<<<<< HEAD
-                    if self.sources.diffuse:
-                        self._forced_N_c = ForwardArrayDef("forced_N_c", "int", self._Ns_1p_str)
-
-                    else:
-                        self._forced_N_c = ForwardArrayDef("forced_N_c", "int", self._Ns_str)
-
-=======
                     # Ns (+1 if diffuse +1 if atmo, although atmo entry is set to zero)
                     self._forced_N_c = ForwardArrayDef("forced_N_c", "int", dim)
->>>>>>> 52de2d84
 
             # We define the necessary source input parameters depending on
             # what kind of sources we have
