"""
Wrapper for `Uptime` class of `icecube_tools`
Retrieves lifetime of the detector in each detector configuration.
"""

from typing import Union
import logging

from hierarchical_nu.detector.icecube import (
    IC40,
    IC59,
    IC79,
    IC86_I,
    IC86_II,
    EventType,
)
from icecube_tools.utils.data import Uptime, available_data_periods

from astropy import units as u

logger = logging.getLogger(__name__)
logger.setLevel(logging.WARNING)


class LifeTime:
    def __init__(self):
        self._uptime = Uptime(*available_data_periods)

    def lifetime_from_mjd(
        self, MJD_min: Union[float, int], MJD_max: Union[float, int]
    ) -> dict[EventType, u.quantity.Quantity[u.year]]:
        """
        Returns dictionary of lifetimes in years (values) for each detector config (keys)
        given a time range in MJD.
        :param MJD_min: Minimum MJD to consider
        :param MJD_max: Maximum MJD to consider
        """

        lifetime = self._uptime.find_obs_time(start=MJD_min, end=MJD_max)
        output = {}
        for s in [IC40, IC59, IC79, IC86_I, IC86_II]:
            try:
                lt = lifetime[s.P]
                if lt > 0.0:
                    output[s] = lt * u.year
            except KeyError:
                pass

        return output

    def lifetime_from_dm(
        self, *event_type: EventType
    ) -> dict[EventType, u.quantity.Quantity[u.year]]:
        """
        Return a dictionary of lifetimes in years (values) for each detector model (key).
        :param event_type: Event type/detector config
        """

        lifetime = self._uptime.cumulative_time_obs()
        output = {}
        for et in event_type:
            output[et] = lifetime[et.P] * u.year
        return output

<<<<<<< HEAD
    def mjd_from_dm(self, event_type: EventType) -> tuple[float]:
        """
        Find MJD range of provided detector config/event type
        :param event_type: Event type
        """

=======
    def mjd_from_dm(self, event_type) -> tuple[float]:
>>>>>>> 48b0539e
        mjd_min = self._uptime._data[event_type.P].min()
        # Have to compare some attribute here, using the classes directly does not work :(
        print(event_type)
        if event_type.S == IC86_II.S:
            mjd_max = self._uptime._data["IC86_VII"].max()
        else:
            mjd_max = self._uptime._data[event_type.P].max()
        return mjd_min, mjd_max<|MERGE_RESOLUTION|>--- conflicted
+++ resolved
@@ -62,16 +62,11 @@
             output[et] = lifetime[et.P] * u.year
         return output
 
-<<<<<<< HEAD
     def mjd_from_dm(self, event_type: EventType) -> tuple[float]:
         """
         Find MJD range of provided detector config/event type
         :param event_type: Event type
         """
-
-=======
-    def mjd_from_dm(self, event_type) -> tuple[float]:
->>>>>>> 48b0539e
         mjd_min = self._uptime._data[event_type.P].min()
         # Have to compare some attribute here, using the classes directly does not work :(
         print(event_type)
