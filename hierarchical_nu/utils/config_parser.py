--- conflicted
+++ resolved
@@ -207,7 +207,7 @@
                     ParScale.lin,
                 )
             )
-        
+
         elif parameter_config.source_type == "SeyfertII":
             for c, val in enumerate(parameter_config.eta):
                 name = f"ps_{c}_eta"
@@ -222,7 +222,9 @@
                 )
 
         if "Nex_src" in parameter_config["fit_params"]:
-            Nex_src = Parameter(0., "Nex_src", fixed=True, par_range=parameter_config["Nex_src_range"])
+            Nex_src = Parameter(
+                0.0, "Nex_src", fixed=True, par_range=parameter_config["Nex_src_range"]
+            )
 
         diff_index = Parameter(
             parameter_config["diff_index"],
@@ -254,18 +256,13 @@
                 Parameter(
                     u.Quantity(parameter_config["L"][0]),
                     "luminosity",
-<<<<<<< HEAD
                     fixed=True,
-                    par_range=parameter_config["L_range"] * u.erg / u.s,
-=======
-                    False,
-                    tuple(
+                    par_range=tuple(
                         u.Quantity(_).to_value(u.GeV / u.s)
                         for _ in parameter_config["L_range"]
                     )
                     * u.GeV
                     / u.s,
->>>>>>> 96d7600b
                 )
             )
         elif share_L:
@@ -449,8 +446,12 @@
 
             sources.add(point_source)
 
-        if (parameter_config.diffuse or parameter_config.diffuse) and parameter_config.data_bg:
-            raise ValueError("Cannot combine physical background model with data-driven background model.")
+        if (
+            parameter_config.diffuse or parameter_config.diffuse
+        ) and parameter_config.data_bg:
+            raise ValueError(
+                "Cannot combine physical background model with data-driven background model."
+            )
 
         if parameter_config.diffuse:
             sources.add_diffuse_component(
