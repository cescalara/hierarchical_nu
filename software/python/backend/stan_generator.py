"""Module for autogenerating Stan code"""
from typing import Iterable, Union, Sequence
from .code_generator import (
    CodeGenerator,
    ToplevelContextSingleton,
    ContextSingleton,
    ContextStack,
    Contextable,
)
from .stan_code import StanCodeBit
from .expression import (
<<<<<<< HEAD
    TExpression,
    TNamedExpression,
    Expression,
    NamedExpression,
    StringExpression,
    LoopStatement,
)
=======
    TExpression, TNamedExpression, Expression,
    NamedExpression, StringExpression, PlainStatement)
>>>>>>> eb1205f6
from .operations import FunctionCall
import logging
import os
import hashlib

logger = logging.getLogger(__name__)

# if TYPE_CHECKING:


__all__ = [
    "StanGenerator",
    "UserDefinedFunction",
    "GeneratedQuantitiesContext",
    "Include",
    "FunctionsContext",
    "DataContext",
    "DefinitionContext",
    "ForLoopContext",
]


def stanify(var: TExpression) -> StanCodeBit:
    """Call to_stan function if possible"""
    if isinstance(var, Expression):
        return var.to_stan()

    # Not an Expression, so cast to string
    code_bit = StanCodeBit()
    code_bit.add_code([str(var)])
    return code_bit


class Include(Contextable):

    ORDER = 10

    def __init__(self, file_name: str):
        Contextable.__init__(self)
        self._file_name = file_name

    @property
    def stan_code(self) -> str:
        return "#include " + self._file_name


class FunctionsContext(ToplevelContextSingleton):

    ORDER = 9

    def __init__(self):
        ToplevelContextSingleton.__init__(self)
        self._name = "functions"


class ForLoopContext(Contextable, ContextStack):
    @staticmethod
    def ensure_str(str: TNamedExpression) -> Union[str, int]:
        if isinstance(str, NamedExpression):
            str.add_output("FOR_LOOP_HEADER")
            return str.name
        elif isinstance(str, float):
            raise RuntimeError("For loop range cannot be float")
        else:
            return str

    def __init__(
<<<<<<< HEAD
        self, min_val: TNamedExpression, max_val: TNamedExpression, loop_var_name: str,
    ) -> None:
=======
            self,
            min_val: TNamedExpression,
            max_val: TNamedExpression,
            loop_var_name: str) -> None:
>>>>>>> eb1205f6

        ContextStack.__init__(self)
        Contextable.__init__(self)

        header_code = "for ({} in {}:{})".format(
            loop_var_name, self.ensure_str(min_val), self.ensure_str(max_val)
        )
        self._loop_var_name = loop_var_name

        self._name = header_code

    def __enter__(self):
        ContextStack.__enter__(self)
        return StringExpression([self._loop_var_name])


class _WhileLoopHeaderContext(Contextable, ContextStack):
<<<<<<< HEAD
    def __init__(self,) -> None:
=======
    def __init__(self) -> None:
>>>>>>> eb1205f6

        ContextStack.__init__(self)
        Contextable.__init__(self)

        self._name = "while"
        self._delimiters = ("(", ")")

    def __enter__(self):
        ContextStack.__enter__(self)
        return None


class WhileLoopContext(Contextable, ContextStack):
    def __init__(self, header_code: Sequence["TExpression"],) -> None:

<<<<<<< HEAD
        header_ctx = _WhileLoopHeaderContext()

=======
    def __init__(
            self,
            header_code: Sequence["TExpression"]) -> None:

        header_ctx = _WhileLoopHeaderContext()

        with header_ctx:
            _ = PlainStatement(header_code)

        ContextStack.__init__(self)
        Contextable.__init__(self)

        self._name = ""

    def __enter__(self):
        ContextStack.__enter__(self)
        return None


class _IfHeaderContext(Contextable, ContextStack):
    def __init__(self) -> None:
        ContextStack.__init__(self)
        Contextable.__init__(self)

        self._name = "if"
        self._delimiters = ("(", ")")

    def __enter__(self):
        ContextStack.__enter__(self)
        return None


class _ElseIfHeaderContext(Contextable, ContextStack):
    def __init__(self) -> None:
        ContextStack.__init__(self)
        Contextable.__init__(self)

        self._name = "else if"
        self._delimiters = ("(", ")")

    def __enter__(self):
        ContextStack.__enter__(self)
        return None


class IfBlockContext(Contextable, ContextStack):

    def __init__(
            self,
            header_code: Sequence["TExpression"]) -> None:

        header_ctx = _IfHeaderContext()

>>>>>>> eb1205f6
        with header_ctx:
            _ = PlainStatement(header_code)

        ContextStack.__init__(self)
        Contextable.__init__(self)

        self._name = ""

    def __enter__(self):
        ContextStack.__enter__(self)
        return None
<<<<<<< HEAD
=======


class ElseIfBlockContext(Contextable, ContextStack):

    def __init__(
            self,
            header_code: Sequence["TExpression"]) -> None:

        header_ctx = _ElseIfHeaderContext()

        with header_ctx:
            _ = PlainStatement(header_code)

        ContextStack.__init__(self)
        Contextable.__init__(self)

        self._name = ""

    def __enter__(self):
        ContextStack.__enter__(self)
        return None


class ElseBlockContext(Contextable, ContextStack):

    def __init__(self) -> None:

        ContextStack.__init__(self)
        Contextable.__init__(self)

        self._name = "else"

    def __enter__(self):
        ContextStack.__enter__(self)
        return None
>>>>>>> eb1205f6


class UserDefinedFunction(Contextable, ContextStack):
    def __init__(
        self,
        name: str,
        arg_names: Iterable[str],
        arg_types: Iterable[str],
        return_type: str,
    ) -> None:

        ContextStack.__init__(self)
        self._func_name = name

        self._header_code = return_type + " " + name + "("
        self._header_code += ",".join(
            [
                arg_type + " " + arg_name
                for arg_type, arg_name in zip(arg_types, arg_names)
            ]
        )
        self._header_code += ")"
        self._name = self._header_code

        fc = FunctionsContext()
        context = ContextStack.get_context()

        at_top = False
        # Check if there's another UserDefinedFunction on the stack
        if isinstance(context, UserDefinedFunction):
            logger.debug("Found a function definition inside function")
            # Move ourselves up in the  FunctionsContext object list
            at_top = True

        with fc:
            Contextable.__init__(self, at_top=at_top)

    @property
    def func_name(self):
        return self._func_name

    def __call__(self, *args) -> FunctionCall:
        call = FunctionCall(args, self.func_name, len(args))
        return call

    def __eq__(self, other):
        """
        Two user-defined functions will compare equal, if they have the
        same function header.
        """
        return self.name == other.name

    def __hash__(self):
        """
        The hash is given by the function header
        """
        hash_gen = hashlib.sha256()
        hash_gen.update(self.name.encode())
        return int.from_bytes(hash_gen.digest(), "big")


class DefinitionContext(ContextSingleton):

    ORDER = 8

    def __init__(self):
        ContextSingleton.__init__(self)
        self._name = ""
        self._delimiters = ("", "")


class DataContext(ToplevelContextSingleton):

    ORDER = 7

    def __init__(self):
        ToplevelContextSingleton.__init__(self)
        self._name = "data"


class TransformedDataContext(ToplevelContextSingleton):

    ORDER = 6

    def __init__(self):
        ToplevelContextSingleton.__init__(self)
        self._name = "transformed data"


class ParametersContext(ToplevelContextSingleton):

    ORDER = 5

    def __init__(self):
        ToplevelContextSingleton.__init__(self)
        self._name = "parameters"


class TransformedParametersContext(ToplevelContextSingleton):

    ORDER = 4

    def __init__(self):
        ToplevelContextSingleton.__init__(self)
        self._name = "transformed parameters"


class GeneratedQuantitiesContext(ToplevelContextSingleton):

    ORDER = 3

    def __init__(self):
        ToplevelContextSingleton.__init__(self)
        self._name = "generated quantities"


class ModelContext(ToplevelContextSingleton):

    ORDER = 2

    def __init__(self):
        ToplevelContextSingleton.__init__(self)
        self._name = "model"


class StanGenerator(CodeGenerator):
    """
    Class for autogenerating Stan code
    """

    def __init__(self):
        CodeGenerator.__init__(self)
        self._name = "__TOPLEVEL"

    @property
    def name(self):
        return self._name

    @staticmethod
    def parse_recursive(objects):
        logger.debug(
            "Entered recursive parser. Got {} objects".format(len(objects))
        )  # noqa: E501
<<<<<<< HEAD
        code_tree: Dict[str, str] = {}
=======
>>>>>>> eb1205f6

        code_list = []

        sorted_bits = sorted(objects, reverse=True)
        logger.debug("Objects on stack: {}".format(sorted_bits))
        for code_bit in sorted_bits:
            logger.debug("Currently parsing: {}".format(code_bit))
            if isinstance(code_bit, ContextStack):
                # Encountered a new context, parse before continuing
<<<<<<< HEAD
                objects = code_bit.objects
                # code_tree[code_bit] = StanGenerator.parse_recursive(objects)
                code_list.append((code_bit, StanGenerator.parse_recursive(objects)))
=======
                new_objects = code_bit.objects
                code_list.append((code_bit, StanGenerator.parse_recursive(new_objects)))
>>>>>>> eb1205f6
            else:
                if not isinstance(code_bit, Expression):
                    if hasattr(code_bit, "stan_code"):
                        code = code_bit.stan_code + "\n"
                    else:
                        logger.warn(
                            "Encountered a non-expression of type: {}".format(
                                type(code_bit)
                            )
                        )  # noqa: E501
                        continue
                else:
                    # Check whether this Expression is connected
                    logger.debug(
                        "This bit is connected to: {}".format(code_bit.output)
                    )  # noqa: E501

                    filtered_outs = [
                        out for out in code_bit.output if isinstance(out, Expression)
                    ]

                    # If at least one output is an expression supress code gen
                    if filtered_outs:
                        continue

                    code_bit = code_bit.to_stan()
                    logger.debug("Adding: {}".format(type(code_bit)))
                    code = code_bit.code + code_bit.end_delim
<<<<<<< HEAD
                """
                if "main" not in code_tree:
                    code_tree["main"] = ""
                code_tree["main"] += code
                """
=======

>>>>>>> eb1205f6
                code_list.append(code)
        return code_list

    @staticmethod
    def walk_code_list(code_list) -> str:
        code = ""
<<<<<<< HEAD
        # defs = ""
        # node_order = sorted(code_tree.keys(), reverse=True)

        """
        for node in list(node_order):
            if isinstance(node, FunctionsContext):
                node_order.remove(node)
                node_order.insert(0, node)
        """
        # for node in node_order:
        for node in code_list:
            # leaf = code_tree[node]
            # if isinstance(leaf, dict):
=======

        for node in code_list:
>>>>>>> eb1205f6
            if isinstance(node, tuple):
                # encountered a sub-tree

                node_obj, sub_code_list = node

                if hasattr(node_obj, "_delimiters"):
                    ldelim, rdelim = node_obj._delimiters
                else:
                    ldelim, rdelim = "\n{\n", "}\n"

                code += node_obj.name + ldelim
                code += StanGenerator.walk_code_list(sub_code_list)
                code += rdelim
            else:
                code += node  # + "\n"

        return code

    def generate(self) -> str:
        logger.debug("Start parsing")
        code_tree = self.parse_recursive(self.objects)
        # pprint.pprint(code_tree)
        return self.walk_code_list(code_tree)


class StanFileGenerator(StanGenerator):
    def __init__(self, base_filename: str):
        StanGenerator.__init__(self)
        dirname = os.path.dirname(base_filename)
        if not os.path.exists(dirname):
            os.makedirs(dirname)
        self._base_filename = base_filename

    @staticmethod
    def ensure_filename(obj):
        if hasattr(obj, "name"):
            name = obj.name
        else:
            name = str(obj)
        return name.replace(" ", "")

    def generate_files(self) -> None:
        code_list = self.parse_recursive(self.objects)

        for node in code_list:
            if isinstance(node, tuple):
                code = self.walk_code_list(node[1])
            else:
                code = node
            if code:
                name_ext = self.ensure_filename(node[0])
                with open(self._base_filename + "_" + name_ext + ".stan", "w") as f:
                    f.write(code)

    def generate_single_file(self) -> None:

        code_str = self.generate()

        self.filename = self._base_filename + ".stan"

        with open(self.filename, "w") as f:
            f.write(code_str)<|MERGE_RESOLUTION|>--- conflicted
+++ resolved
@@ -1,530 +1,468 @@
-"""Module for autogenerating Stan code"""
-from typing import Iterable, Union, Sequence
-from .code_generator import (
-    CodeGenerator,
-    ToplevelContextSingleton,
-    ContextSingleton,
-    ContextStack,
-    Contextable,
-)
-from .stan_code import StanCodeBit
-from .expression import (
-<<<<<<< HEAD
-    TExpression,
-    TNamedExpression,
-    Expression,
-    NamedExpression,
-    StringExpression,
-    LoopStatement,
-)
-=======
-    TExpression, TNamedExpression, Expression,
-    NamedExpression, StringExpression, PlainStatement)
->>>>>>> eb1205f6
-from .operations import FunctionCall
-import logging
-import os
-import hashlib
-
-logger = logging.getLogger(__name__)
-
-# if TYPE_CHECKING:
-
-
-__all__ = [
-    "StanGenerator",
-    "UserDefinedFunction",
-    "GeneratedQuantitiesContext",
-    "Include",
-    "FunctionsContext",
-    "DataContext",
-    "DefinitionContext",
-    "ForLoopContext",
-]
-
-
-def stanify(var: TExpression) -> StanCodeBit:
-    """Call to_stan function if possible"""
-    if isinstance(var, Expression):
-        return var.to_stan()
-
-    # Not an Expression, so cast to string
-    code_bit = StanCodeBit()
-    code_bit.add_code([str(var)])
-    return code_bit
-
-
-class Include(Contextable):
-
-    ORDER = 10
-
-    def __init__(self, file_name: str):
-        Contextable.__init__(self)
-        self._file_name = file_name
-
-    @property
-    def stan_code(self) -> str:
-        return "#include " + self._file_name
-
-
-class FunctionsContext(ToplevelContextSingleton):
-
-    ORDER = 9
-
-    def __init__(self):
-        ToplevelContextSingleton.__init__(self)
-        self._name = "functions"
-
-
-class ForLoopContext(Contextable, ContextStack):
-    @staticmethod
-    def ensure_str(str: TNamedExpression) -> Union[str, int]:
-        if isinstance(str, NamedExpression):
-            str.add_output("FOR_LOOP_HEADER")
-            return str.name
-        elif isinstance(str, float):
-            raise RuntimeError("For loop range cannot be float")
-        else:
-            return str
-
-    def __init__(
-<<<<<<< HEAD
-        self, min_val: TNamedExpression, max_val: TNamedExpression, loop_var_name: str,
-    ) -> None:
-=======
-            self,
-            min_val: TNamedExpression,
-            max_val: TNamedExpression,
-            loop_var_name: str) -> None:
->>>>>>> eb1205f6
-
-        ContextStack.__init__(self)
-        Contextable.__init__(self)
-
-        header_code = "for ({} in {}:{})".format(
-            loop_var_name, self.ensure_str(min_val), self.ensure_str(max_val)
-        )
-        self._loop_var_name = loop_var_name
-
-        self._name = header_code
-
-    def __enter__(self):
-        ContextStack.__enter__(self)
-        return StringExpression([self._loop_var_name])
-
-
-class _WhileLoopHeaderContext(Contextable, ContextStack):
-<<<<<<< HEAD
-    def __init__(self,) -> None:
-=======
-    def __init__(self) -> None:
->>>>>>> eb1205f6
-
-        ContextStack.__init__(self)
-        Contextable.__init__(self)
-
-        self._name = "while"
-        self._delimiters = ("(", ")")
-
-    def __enter__(self):
-        ContextStack.__enter__(self)
-        return None
-
-
-class WhileLoopContext(Contextable, ContextStack):
-    def __init__(self, header_code: Sequence["TExpression"],) -> None:
-
-<<<<<<< HEAD
-        header_ctx = _WhileLoopHeaderContext()
-
-=======
-    def __init__(
-            self,
-            header_code: Sequence["TExpression"]) -> None:
-
-        header_ctx = _WhileLoopHeaderContext()
-
-        with header_ctx:
-            _ = PlainStatement(header_code)
-
-        ContextStack.__init__(self)
-        Contextable.__init__(self)
-
-        self._name = ""
-
-    def __enter__(self):
-        ContextStack.__enter__(self)
-        return None
-
-
-class _IfHeaderContext(Contextable, ContextStack):
-    def __init__(self) -> None:
-        ContextStack.__init__(self)
-        Contextable.__init__(self)
-
-        self._name = "if"
-        self._delimiters = ("(", ")")
-
-    def __enter__(self):
-        ContextStack.__enter__(self)
-        return None
-
-
-class _ElseIfHeaderContext(Contextable, ContextStack):
-    def __init__(self) -> None:
-        ContextStack.__init__(self)
-        Contextable.__init__(self)
-
-        self._name = "else if"
-        self._delimiters = ("(", ")")
-
-    def __enter__(self):
-        ContextStack.__enter__(self)
-        return None
-
-
-class IfBlockContext(Contextable, ContextStack):
-
-    def __init__(
-            self,
-            header_code: Sequence["TExpression"]) -> None:
-
-        header_ctx = _IfHeaderContext()
-
->>>>>>> eb1205f6
-        with header_ctx:
-            _ = PlainStatement(header_code)
-
-        ContextStack.__init__(self)
-        Contextable.__init__(self)
-
-        self._name = ""
-
-    def __enter__(self):
-        ContextStack.__enter__(self)
-        return None
-<<<<<<< HEAD
-=======
-
-
-class ElseIfBlockContext(Contextable, ContextStack):
-
-    def __init__(
-            self,
-            header_code: Sequence["TExpression"]) -> None:
-
-        header_ctx = _ElseIfHeaderContext()
-
-        with header_ctx:
-            _ = PlainStatement(header_code)
-
-        ContextStack.__init__(self)
-        Contextable.__init__(self)
-
-        self._name = ""
-
-    def __enter__(self):
-        ContextStack.__enter__(self)
-        return None
-
-
-class ElseBlockContext(Contextable, ContextStack):
-
-    def __init__(self) -> None:
-
-        ContextStack.__init__(self)
-        Contextable.__init__(self)
-
-        self._name = "else"
-
-    def __enter__(self):
-        ContextStack.__enter__(self)
-        return None
->>>>>>> eb1205f6
-
-
-class UserDefinedFunction(Contextable, ContextStack):
-    def __init__(
-        self,
-        name: str,
-        arg_names: Iterable[str],
-        arg_types: Iterable[str],
-        return_type: str,
-    ) -> None:
-
-        ContextStack.__init__(self)
-        self._func_name = name
-
-        self._header_code = return_type + " " + name + "("
-        self._header_code += ",".join(
-            [
-                arg_type + " " + arg_name
-                for arg_type, arg_name in zip(arg_types, arg_names)
-            ]
-        )
-        self._header_code += ")"
-        self._name = self._header_code
-
-        fc = FunctionsContext()
-        context = ContextStack.get_context()
-
-        at_top = False
-        # Check if there's another UserDefinedFunction on the stack
-        if isinstance(context, UserDefinedFunction):
-            logger.debug("Found a function definition inside function")
-            # Move ourselves up in the  FunctionsContext object list
-            at_top = True
-
-        with fc:
-            Contextable.__init__(self, at_top=at_top)
-
-    @property
-    def func_name(self):
-        return self._func_name
-
-    def __call__(self, *args) -> FunctionCall:
-        call = FunctionCall(args, self.func_name, len(args))
-        return call
-
-    def __eq__(self, other):
-        """
-        Two user-defined functions will compare equal, if they have the
-        same function header.
-        """
-        return self.name == other.name
-
-    def __hash__(self):
-        """
-        The hash is given by the function header
-        """
-        hash_gen = hashlib.sha256()
-        hash_gen.update(self.name.encode())
-        return int.from_bytes(hash_gen.digest(), "big")
-
-
-class DefinitionContext(ContextSingleton):
-
-    ORDER = 8
-
-    def __init__(self):
-        ContextSingleton.__init__(self)
-        self._name = ""
-        self._delimiters = ("", "")
-
-
-class DataContext(ToplevelContextSingleton):
-
-    ORDER = 7
-
-    def __init__(self):
-        ToplevelContextSingleton.__init__(self)
-        self._name = "data"
-
-
-class TransformedDataContext(ToplevelContextSingleton):
-
-    ORDER = 6
-
-    def __init__(self):
-        ToplevelContextSingleton.__init__(self)
-        self._name = "transformed data"
-
-
-class ParametersContext(ToplevelContextSingleton):
-
-    ORDER = 5
-
-    def __init__(self):
-        ToplevelContextSingleton.__init__(self)
-        self._name = "parameters"
-
-
-class TransformedParametersContext(ToplevelContextSingleton):
-
-    ORDER = 4
-
-    def __init__(self):
-        ToplevelContextSingleton.__init__(self)
-        self._name = "transformed parameters"
-
-
-class GeneratedQuantitiesContext(ToplevelContextSingleton):
-
-    ORDER = 3
-
-    def __init__(self):
-        ToplevelContextSingleton.__init__(self)
-        self._name = "generated quantities"
-
-
-class ModelContext(ToplevelContextSingleton):
-
-    ORDER = 2
-
-    def __init__(self):
-        ToplevelContextSingleton.__init__(self)
-        self._name = "model"
-
-
-class StanGenerator(CodeGenerator):
-    """
-    Class for autogenerating Stan code
-    """
-
-    def __init__(self):
-        CodeGenerator.__init__(self)
-        self._name = "__TOPLEVEL"
-
-    @property
-    def name(self):
-        return self._name
-
-    @staticmethod
-    def parse_recursive(objects):
-        logger.debug(
-            "Entered recursive parser. Got {} objects".format(len(objects))
-        )  # noqa: E501
-<<<<<<< HEAD
-        code_tree: Dict[str, str] = {}
-=======
->>>>>>> eb1205f6
-
-        code_list = []
-
-        sorted_bits = sorted(objects, reverse=True)
-        logger.debug("Objects on stack: {}".format(sorted_bits))
-        for code_bit in sorted_bits:
-            logger.debug("Currently parsing: {}".format(code_bit))
-            if isinstance(code_bit, ContextStack):
-                # Encountered a new context, parse before continuing
-<<<<<<< HEAD
-                objects = code_bit.objects
-                # code_tree[code_bit] = StanGenerator.parse_recursive(objects)
-                code_list.append((code_bit, StanGenerator.parse_recursive(objects)))
-=======
-                new_objects = code_bit.objects
-                code_list.append((code_bit, StanGenerator.parse_recursive(new_objects)))
->>>>>>> eb1205f6
-            else:
-                if not isinstance(code_bit, Expression):
-                    if hasattr(code_bit, "stan_code"):
-                        code = code_bit.stan_code + "\n"
-                    else:
-                        logger.warn(
-                            "Encountered a non-expression of type: {}".format(
-                                type(code_bit)
-                            )
-                        )  # noqa: E501
-                        continue
-                else:
-                    # Check whether this Expression is connected
-                    logger.debug(
-                        "This bit is connected to: {}".format(code_bit.output)
-                    )  # noqa: E501
-
-                    filtered_outs = [
-                        out for out in code_bit.output if isinstance(out, Expression)
-                    ]
-
-                    # If at least one output is an expression supress code gen
-                    if filtered_outs:
-                        continue
-
-                    code_bit = code_bit.to_stan()
-                    logger.debug("Adding: {}".format(type(code_bit)))
-                    code = code_bit.code + code_bit.end_delim
-<<<<<<< HEAD
-                """
-                if "main" not in code_tree:
-                    code_tree["main"] = ""
-                code_tree["main"] += code
-                """
-=======
-
->>>>>>> eb1205f6
-                code_list.append(code)
-        return code_list
-
-    @staticmethod
-    def walk_code_list(code_list) -> str:
-        code = ""
-<<<<<<< HEAD
-        # defs = ""
-        # node_order = sorted(code_tree.keys(), reverse=True)
-
-        """
-        for node in list(node_order):
-            if isinstance(node, FunctionsContext):
-                node_order.remove(node)
-                node_order.insert(0, node)
-        """
-        # for node in node_order:
-        for node in code_list:
-            # leaf = code_tree[node]
-            # if isinstance(leaf, dict):
-=======
-
-        for node in code_list:
->>>>>>> eb1205f6
-            if isinstance(node, tuple):
-                # encountered a sub-tree
-
-                node_obj, sub_code_list = node
-
-                if hasattr(node_obj, "_delimiters"):
-                    ldelim, rdelim = node_obj._delimiters
-                else:
-                    ldelim, rdelim = "\n{\n", "}\n"
-
-                code += node_obj.name + ldelim
-                code += StanGenerator.walk_code_list(sub_code_list)
-                code += rdelim
-            else:
-                code += node  # + "\n"
-
-        return code
-
-    def generate(self) -> str:
-        logger.debug("Start parsing")
-        code_tree = self.parse_recursive(self.objects)
-        # pprint.pprint(code_tree)
-        return self.walk_code_list(code_tree)
-
-
-class StanFileGenerator(StanGenerator):
-    def __init__(self, base_filename: str):
-        StanGenerator.__init__(self)
-        dirname = os.path.dirname(base_filename)
-        if not os.path.exists(dirname):
-            os.makedirs(dirname)
-        self._base_filename = base_filename
-
-    @staticmethod
-    def ensure_filename(obj):
-        if hasattr(obj, "name"):
-            name = obj.name
-        else:
-            name = str(obj)
-        return name.replace(" ", "")
-
-    def generate_files(self) -> None:
-        code_list = self.parse_recursive(self.objects)
-
-        for node in code_list:
-            if isinstance(node, tuple):
-                code = self.walk_code_list(node[1])
-            else:
-                code = node
-            if code:
-                name_ext = self.ensure_filename(node[0])
-                with open(self._base_filename + "_" + name_ext + ".stan", "w") as f:
-                    f.write(code)
-
-    def generate_single_file(self) -> None:
-
-        code_str = self.generate()
-
-        self.filename = self._base_filename + ".stan"
-
-        with open(self.filename, "w") as f:
-            f.write(code_str)+"""Module for autogenerating Stan code"""
+from typing import Iterable, Union, Sequence
+from .code_generator import (
+    CodeGenerator,
+    ToplevelContextSingleton,
+    ContextSingleton,
+    ContextStack,
+    Contextable,
+)
+from .stan_code import StanCodeBit
+from .expression import (
+    TExpression, TNamedExpression, Expression,
+    NamedExpression, StringExpression, PlainStatement)
+from .operations import FunctionCall
+import logging
+import os
+import hashlib
+
+logger = logging.getLogger(__name__)
+
+# if TYPE_CHECKING:
+
+
+__all__ = [
+    "StanGenerator",
+    "UserDefinedFunction",
+    "GeneratedQuantitiesContext",
+    "Include",
+    "FunctionsContext",
+    "DataContext",
+    "DefinitionContext",
+    "ForLoopContext",
+]
+
+
+def stanify(var: TExpression) -> StanCodeBit:
+    """Call to_stan function if possible"""
+    if isinstance(var, Expression):
+        return var.to_stan()
+
+    # Not an Expression, so cast to string
+    code_bit = StanCodeBit()
+    code_bit.add_code([str(var)])
+    return code_bit
+
+
+class Include(Contextable):
+
+    ORDER = 10
+
+    def __init__(self, file_name: str):
+        Contextable.__init__(self)
+        self._file_name = file_name
+
+    @property
+    def stan_code(self) -> str:
+        return "#include " + self._file_name
+
+
+class FunctionsContext(ToplevelContextSingleton):
+
+    ORDER = 9
+
+    def __init__(self):
+        ToplevelContextSingleton.__init__(self)
+        self._name = "functions"
+
+
+class ForLoopContext(Contextable, ContextStack):
+    @staticmethod
+    def ensure_str(str: TNamedExpression) -> Union[str, int]:
+        if isinstance(str, NamedExpression):
+            str.add_output("FOR_LOOP_HEADER")
+            return str.name
+        elif isinstance(str, float):
+            raise RuntimeError("For loop range cannot be float")
+        else:
+            return str
+
+    def __init__(
+            self,
+            min_val: TNamedExpression,
+            max_val: TNamedExpression,
+            loop_var_name: str) -> None:
+
+        ContextStack.__init__(self)
+        Contextable.__init__(self)
+
+        header_code = "for ({} in {}:{})".format(
+            loop_var_name, self.ensure_str(min_val), self.ensure_str(max_val)
+        )
+        self._loop_var_name = loop_var_name
+
+        self._name = header_code
+
+    def __enter__(self):
+        ContextStack.__enter__(self)
+        return StringExpression([self._loop_var_name])
+
+
+class _WhileLoopHeaderContext(Contextable, ContextStack):
+    def __init__(self) -> None:
+
+        ContextStack.__init__(self)
+        Contextable.__init__(self)
+
+        self._name = "while"
+        self._delimiters = ("(", ")")
+
+    def __enter__(self):
+        ContextStack.__enter__(self)
+        return None
+
+
+class WhileLoopContext(Contextable, ContextStack):
+    def __init__(self, header_code: Sequence["TExpression"],) -> None:
+
+    def __init__(
+            self,
+            header_code: Sequence["TExpression"]) -> None:
+
+        header_ctx = _WhileLoopHeaderContext()
+
+        with header_ctx:
+            _ = PlainStatement(header_code)
+
+        ContextStack.__init__(self)
+        Contextable.__init__(self)
+
+        self._name = ""
+
+    def __enter__(self):
+        ContextStack.__enter__(self)
+        return None
+
+
+class _IfHeaderContext(Contextable, ContextStack):
+    def __init__(self) -> None:
+        ContextStack.__init__(self)
+        Contextable.__init__(self)
+
+        self._name = "if"
+        self._delimiters = ("(", ")")
+
+    def __enter__(self):
+        ContextStack.__enter__(self)
+        return None
+
+
+class _ElseIfHeaderContext(Contextable, ContextStack):
+    def __init__(self) -> None:
+        ContextStack.__init__(self)
+        Contextable.__init__(self)
+
+        self._name = "else if"
+        self._delimiters = ("(", ")")
+
+    def __enter__(self):
+        ContextStack.__enter__(self)
+        return None
+
+
+class IfBlockContext(Contextable, ContextStack):
+
+    def __init__(
+            self,
+            header_code: Sequence["TExpression"]) -> None:
+
+        header_ctx = _IfHeaderContext()
+
+        with header_ctx:
+            _ = PlainStatement(header_code)
+
+        ContextStack.__init__(self)
+        Contextable.__init__(self)
+
+        self._name = ""
+
+    def __enter__(self):
+        ContextStack.__enter__(self)
+        return None
+
+
+class ElseIfBlockContext(Contextable, ContextStack):
+
+    def __init__(
+            self,
+            header_code: Sequence["TExpression"]) -> None:
+
+        header_ctx = _ElseIfHeaderContext()
+
+        with header_ctx:
+            _ = PlainStatement(header_code)
+
+        ContextStack.__init__(self)
+        Contextable.__init__(self)
+
+        self._name = ""
+
+    def __enter__(self):
+        ContextStack.__enter__(self)
+        return None
+
+
+class ElseBlockContext(Contextable, ContextStack):
+
+    def __init__(self) -> None:
+
+        ContextStack.__init__(self)
+        Contextable.__init__(self)
+
+        self._name = "else"
+
+    def __enter__(self):
+        ContextStack.__enter__(self)
+        return None
+
+
+class UserDefinedFunction(Contextable, ContextStack):
+    def __init__(
+        self,
+        name: str,
+        arg_names: Iterable[str],
+        arg_types: Iterable[str],
+        return_type: str,
+    ) -> None:
+
+        ContextStack.__init__(self)
+        self._func_name = name
+
+        self._header_code = return_type + " " + name + "("
+        self._header_code += ",".join(
+            [
+                arg_type + " " + arg_name
+                for arg_type, arg_name in zip(arg_types, arg_names)
+            ]
+        )
+        self._header_code += ")"
+        self._name = self._header_code
+
+        fc = FunctionsContext()
+        context = ContextStack.get_context()
+
+        at_top = False
+        # Check if there's another UserDefinedFunction on the stack
+        if isinstance(context, UserDefinedFunction):
+            logger.debug("Found a function definition inside function")
+            # Move ourselves up in the  FunctionsContext object list
+            at_top = True
+
+        with fc:
+            Contextable.__init__(self, at_top=at_top)
+
+    @property
+    def func_name(self):
+        return self._func_name
+
+    def __call__(self, *args) -> FunctionCall:
+        call = FunctionCall(args, self.func_name, len(args))
+        return call
+
+    def __eq__(self, other):
+        """
+        Two user-defined functions will compare equal, if they have the
+        same function header.
+        """
+        return self.name == other.name
+
+    def __hash__(self):
+        """
+        The hash is given by the function header
+        """
+        hash_gen = hashlib.sha256()
+        hash_gen.update(self.name.encode())
+        return int.from_bytes(hash_gen.digest(), "big")
+
+
+class DefinitionContext(ContextSingleton):
+
+    ORDER = 8
+
+    def __init__(self):
+        ContextSingleton.__init__(self)
+        self._name = ""
+        self._delimiters = ("", "")
+
+
+class DataContext(ToplevelContextSingleton):
+
+    ORDER = 7
+
+    def __init__(self):
+        ToplevelContextSingleton.__init__(self)
+        self._name = "data"
+
+
+class TransformedDataContext(ToplevelContextSingleton):
+
+    ORDER = 6
+
+    def __init__(self):
+        ToplevelContextSingleton.__init__(self)
+        self._name = "transformed data"
+
+
+class ParametersContext(ToplevelContextSingleton):
+
+    ORDER = 5
+
+    def __init__(self):
+        ToplevelContextSingleton.__init__(self)
+        self._name = "parameters"
+
+
+class TransformedParametersContext(ToplevelContextSingleton):
+
+    ORDER = 4
+
+    def __init__(self):
+        ToplevelContextSingleton.__init__(self)
+        self._name = "transformed parameters"
+
+
+class GeneratedQuantitiesContext(ToplevelContextSingleton):
+
+    ORDER = 3
+
+    def __init__(self):
+        ToplevelContextSingleton.__init__(self)
+        self._name = "generated quantities"
+
+
+class ModelContext(ToplevelContextSingleton):
+
+    ORDER = 2
+
+    def __init__(self):
+        ToplevelContextSingleton.__init__(self)
+        self._name = "model"
+
+
+class StanGenerator(CodeGenerator):
+    """
+    Class for autogenerating Stan code
+    """
+
+    def __init__(self):
+        CodeGenerator.__init__(self)
+        self._name = "__TOPLEVEL"
+
+    @property
+    def name(self):
+        return self._name
+
+    @staticmethod
+    def parse_recursive(objects):
+        logger.debug(
+            "Entered recursive parser. Got {} objects".format(len(objects))
+        )  # noqa: E501
+
+        code_list = []
+
+        sorted_bits = sorted(objects, reverse=True)
+        logger.debug("Objects on stack: {}".format(sorted_bits))
+        for code_bit in sorted_bits:
+            logger.debug("Currently parsing: {}".format(code_bit))
+            if isinstance(code_bit, ContextStack):
+                # Encountered a new context, parse before continuing
+                new_objects = code_bit.objects
+                code_list.append((code_bit, StanGenerator.parse_recursive(new_objects)))
+            else:
+                if not isinstance(code_bit, Expression):
+                    if hasattr(code_bit, "stan_code"):
+                        code = code_bit.stan_code + "\n"
+                    else:
+                        logger.warn(
+                            "Encountered a non-expression of type: {}".format(
+                                type(code_bit)
+                            )
+                        )  # noqa: E501
+                        continue
+                else:
+                    # Check whether this Expression is connected
+                    logger.debug(
+                        "This bit is connected to: {}".format(code_bit.output)
+                    )  # noqa: E501
+
+                    filtered_outs = [
+                        out for out in code_bit.output if isinstance(out, Expression)
+                    ]
+
+                    # If at least one output is an expression supress code gen
+                    if filtered_outs:
+                        continue
+
+                    code_bit = code_bit.to_stan()
+                    logger.debug("Adding: {}".format(type(code_bit)))
+                    code = code_bit.code + code_bit.end_delim
+                code_list.append(code)
+        return code_list
+
+    @staticmethod
+    def walk_code_list(code_list) -> str:
+        code = ""
+
+        for node in code_list:
+            if isinstance(node, tuple):
+                # encountered a sub-tree
+
+                node_obj, sub_code_list = node
+
+                if hasattr(node_obj, "_delimiters"):
+                    ldelim, rdelim = node_obj._delimiters
+                else:
+                    ldelim, rdelim = "\n{\n", "}\n"
+
+                code += node_obj.name + ldelim
+                code += StanGenerator.walk_code_list(sub_code_list)
+                code += rdelim
+            else:
+                code += node  # + "\n"
+
+        return code
+
+    def generate(self) -> str:
+        logger.debug("Start parsing")
+        code_tree = self.parse_recursive(self.objects)
+        # pprint.pprint(code_tree)
+        return self.walk_code_list(code_tree)
+
+
+class StanFileGenerator(StanGenerator):
+    def __init__(self, base_filename: str):
+        StanGenerator.__init__(self)
+        dirname = os.path.dirname(base_filename)
+        if not os.path.exists(dirname):
+            os.makedirs(dirname)
+        self._base_filename = base_filename
+
+    @staticmethod
+    def ensure_filename(obj):
+        if hasattr(obj, "name"):
+            name = obj.name
+        else:
+            name = str(obj)
+        return name.replace(" ", "")
+
+    def generate_files(self) -> None:
+        code_list = self.parse_recursive(self.objects)
+
+        for node in code_list:
+            if isinstance(node, tuple):
+                code = self.walk_code_list(node[1])
+            else:
+                code = node
+            if code:
+                name_ext = self.ensure_filename(node[0])
+                with open(self._base_filename + "_" + name_ext + ".stan", "w") as f:
+                    f.write(code)
+
+    def generate_single_file(self) -> None:
+
+        code_str = self.generate()
+
+        self.filename = self._base_filename + ".stan"
+
+        with open(self.filename, "w") as f:
+            f.write(code_str)