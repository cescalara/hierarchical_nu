---
jupyter:
  jupytext:
    formats: ipynb,md
    text_representation:
      extension: .md
      format_name: markdown
      format_version: '1.3'
      jupytext_version: 1.11.0
  kernelspec:
    display_name: hierarchical_nu
    language: python
    name: hierarchical_nu
---

# Demonstrate simulation and fit

```python
import numpy as np
from matplotlib import pyplot as plt
import h5py
import corner
import astropy.units as u
```

## Sources

```python
import sys
sys.path.append("../")
```

```python
from hierarchical_nu.source.parameter import Parameter
from hierarchical_nu.source.source import Sources, PointSource
```

First set up the high-level parameters. The parameters defined here are singletons that can be accessed throught the program. The `src_index` and `diff_index` refer to the power law spectral index of the point sources and diffuse background. Currently, all sources share the same index, and the background can also be the same or defined separately. `L` and `F_diff` are used to set the normalisation of the point source and diffuse background spectra, defined at `Enorm`. `Emin` and `Emax` bound the source power law spectra for all sources, and define the energy band over which `L` is calculated. 

```python
# define high-level parameters
Parameter.clear_registry()
src_index = Parameter(2.0, "src_index", fixed=False, par_range=(1, 4))
diff_index = Parameter(2.5, "diff_index", fixed=False, par_range=(1, 4))
L = Parameter(3E47 * (u.erg / u.s), "luminosity", fixed=True, par_range=(0, 1E60))
diffuse_norm = Parameter(2e-13 /u.GeV/u.m**2/u.s, "diffuse_norm", fixed=True, 
                         par_range=(0, np.inf))
Enorm = Parameter(1E5 * u.GeV, "Enorm", fixed=True)
Emin = Parameter(5E4 * u.GeV, "Emin", fixed=True)
Emax = Parameter(1E8 * u.GeV, "Emax", fixed=True)
```

When setting the minimum detected (i.e. reconstructed) energy, there are a few options. If fitting one event type (ie. tracks or cascades), just use `Emin_det`. This is also fine if you are fitting both event types, but want to set the same minimum detected energy. `Emin_det_tracks` and `Emin_det_cascades` are to be used when fitting both event types, but setting different minimum detected energies. 

```python
#Emin_det = Parameter(1E5 * u.GeV, "Emin_det", fixed=True)

Emin_det_tracks = Parameter(1e5 * u.GeV, "Emin_det_tracks", fixed=True)
Emin_det_cascades = Parameter(6e4 * u.GeV, "Emin_det_cascades", fixed=True)
```

Next, we use these high-level parameters to define sources. This can be done for either individual sources, or a list loaded from a file. For now we just work with a single point source. There are functions to add the different background components.

```python
# Single PS for testing and usual components
point_source = PointSource.make_powerlaw_source("test", np.deg2rad(5)*u.rad,
                                                np.pi*u.rad, 
                                                L, src_index, 0.43, Emin, Emax)

# Multiple sources from file
#source_file = "my_source_file.h5"
#point_sources = PointSource.make_powerlaw_sources_from_file(source_file, L, 
#                                                            index, Emin, Emax)

my_sources = Sources()
#my_sources.add(point_sources)
#my_sources.select_below_redshift(0.8)
my_sources.add(point_source)

# auto diffuse component 
my_sources.add_diffuse_component(diffuse_norm, Enorm.value, diff_index) 
my_sources.add_atmospheric_component() # auto atmo component
```

```python
my_sources.associated_fraction()
```

## Simulation

```python
from hierarchical_nu.simulation import Simulation
from hierarchical_nu.detector.cascades import CascadesDetectorModel 
from hierarchical_nu.detector.northern_tracks import NorthernTracksDetectorModel
from hierarchical_nu.detector.icecube import IceCubeDetectorModel
```

In order to go from sources to a simulation, we need to specify an observation time and a detector model. The detector model defines the effective area, energy resolution and angular resolution to be simulated. The currently implemented options are `NorthernTracksDetectorModel`, `CascadesDetectorModel` and `IceCubeDetectorModel`. The `IceCubeDetectorModel` is really a wrapper around the models for tracks and cascades, for an easy interface. The models should be used in conjunction with the correct `Edet_min`, as described above.

```python
obs_time = 10 * u.year
#sim = Simulation(my_sources, CascadesDetectorModel, obs_time)
#sim = Simulation(my_sources, NorthernTracksDetectorModel, obs_time)
sim = Simulation(my_sources, IceCubeDetectorModel, obs_time)
```

Below are shown all the necessary steps to set up and run a simulation for clarity. There is also the handy sim.setup_and_run() option which calls everything.

```python
sim.precomputation()
sim.generate_stan_code()
sim.compile_stan_code()
sim.run(verbose=True, seed=42)
sim.save("output/test_sim_file.h5")
```

<<<<<<< HEAD
We can visualise the simulation results to check that nothing weird is happening. For the default settings in this notebook, you should see around ~57 simulated events with a clear source in the centre of the sky.
=======
We can visualise the simulation results to check that nothing weird is happening. For the default settings in this notebook, you should see around ~67 simulated events with a clear source in the centre of the sky. The source events are shown in red, diffuse background in blue at atmospheric events in green. The size of the event circles reflects their angular uncertainty (for track events this is exaggerated to make them visible).
>>>>>>> 8947915d

```python
fig, ax = sim.show_spectrum()
```

```python
fig, ax = sim.show_skymap()
```

## Fit 

```python
from hierarchical_nu.events import Events
from hierarchical_nu.fit import StanFit
from hierarchical_nu.detector.northern_tracks import NorthernTracksDetectorModel
from hierarchical_nu.detector.cascades import CascadesDetectorModel
from hierarchical_nu.detector.icecube import IceCubeDetectorModel
```

We can start setting up the fit by loading the events from the output of our simulation. This file only contains the information we would have in a realistic data scenario (energies, directions, uncertainties, event types). We also need to specify the observation time and detector model for the fit, as for the simulation. Please make sure you are using the same ones in both for sensible results!

```python
events = Events.from_file("output/test_sim_file.h5")
obs_time = 10 * u.year
```

```python
#fit = StanFit(my_sources, CascadesDetectorModel, events, obs_time)
#fit = StanFit(my_sources, NorthernTracksDetectorModel, events, obs_time)
fit = StanFit(my_sources, IceCubeDetectorModel, events, obs_time)
```

Similar to the simulation, here are the steps to set up and run a fit. There is also a `fit.setup_and_run()` method available for tidier code. Here, lets run the fit for 2000 samples on a single chain (default setting). This takes around 15 min on one core.

```python
fit.precomputation()
fit.generate_stan_code()
fit.compile_stan_code()
fit.run(show_progress=True, seed=42)
```

Some methods are included for basic plots, but the `fit._fit_output` is a `CmdStanMCMC` object that can be passed to `arviz` for fancier options.

```python
fit.plot_trace()
```

```python
fit.save("output/test.h5")
```

We can check the results of the fit against the known true values from the above simulation. The `SimInfo` class pulls the interesting information out of our saved simulation for this purpose. 

```python
sim_info = SimInfo.from_file("output/test_sim_file.h5")
fig = fit.corner_plot(truths=sim_info.truths)
```

Similarly, we can use the simulation info to check the classification of individual events. We shouldn't be concerned if things are slighty off, particularly between the two background components. 

```python
fit.check_classification(sim_info.outputs)
```

```python

```<|MERGE_RESOLUTION|>--- conflicted
+++ resolved
@@ -114,11 +114,7 @@
 sim.save("output/test_sim_file.h5")
 ```
 
-<<<<<<< HEAD
-We can visualise the simulation results to check that nothing weird is happening. For the default settings in this notebook, you should see around ~57 simulated events with a clear source in the centre of the sky.
-=======
 We can visualise the simulation results to check that nothing weird is happening. For the default settings in this notebook, you should see around ~67 simulated events with a clear source in the centre of the sky. The source events are shown in red, diffuse background in blue at atmospheric events in green. The size of the event circles reflects their angular uncertainty (for track events this is exaggerated to make them visible).
->>>>>>> 8947915d
 
 ```python
 fig, ax = sim.show_spectrum()
